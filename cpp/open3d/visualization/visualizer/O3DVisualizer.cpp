// ----------------------------------------------------------------------------
// -                        Open3D: www.open3d.org                            -
// ----------------------------------------------------------------------------
// Copyright (c) 2018-2023 www.open3d.org
// SPDX-License-Identifier: MIT
// ----------------------------------------------------------------------------

#include "open3d/visualization/visualizer/O3DVisualizer.h"

#include <set>
#include <unordered_map>
#include <unordered_set>

#include "open3d/Open3DConfig.h"
#include "open3d/geometry/Image.h"
#include "open3d/geometry/LineSet.h"
#include "open3d/geometry/Octree.h"
#include "open3d/geometry/PointCloud.h"
#include "open3d/geometry/VoxelGrid.h"
#include "open3d/io/ImageIO.h"
#include "open3d/io/rpc/ZMQReceiver.h"
#include "open3d/t/geometry/LineSet.h"
#include "open3d/t/geometry/PointCloud.h"
#include "open3d/t/geometry/TriangleMesh.h"
#include "open3d/utility/FileSystem.h"
#include "open3d/utility/Logging.h"
#include "open3d/visualization/gui/Application.h"
#include "open3d/visualization/gui/Button.h"
#include "open3d/visualization/gui/Checkbox.h"
#include "open3d/visualization/gui/ColorEdit.h"
#include "open3d/visualization/gui/Combobox.h"
#include "open3d/visualization/gui/Dialog.h"
#include "open3d/visualization/gui/FileDialog.h"
#include "open3d/visualization/gui/Label.h"
#include "open3d/visualization/gui/Layout.h"
#include "open3d/visualization/gui/ListView.h"
#include "open3d/visualization/gui/NumberEdit.h"
#include "open3d/visualization/gui/SceneWidget.h"
#include "open3d/visualization/gui/Slider.h"
#include "open3d/visualization/gui/TabControl.h"
#include "open3d/visualization/gui/Theme.h"
#include "open3d/visualization/gui/TreeView.h"
#include "open3d/visualization/gui/VectorEdit.h"
#include "open3d/visualization/rendering/Model.h"
#include "open3d/visualization/rendering/Open3DScene.h"
#include "open3d/visualization/rendering/Scene.h"
#include "open3d/visualization/visualizer/GuiWidgets.h"
#include "open3d/visualization/visualizer/MessageProcessor.h"
#include "open3d/visualization/visualizer/O3DVisualizerSelections.h"

#define GROUPS_USE_TREE 1

using namespace open3d::visualization::gui;
using namespace open3d::visualization::rendering;

namespace open3d {
namespace visualization {
namespace visualizer {

namespace {
static const std::string kShaderLit = "defaultLit";
static const std::string kShaderUnlit = "defaultUnlit";
static const std::string kShaderUnlitLines = "unlitLine";

static const std::string kDefaultIBL = "default";

enum MenuId {
    MENU_ABOUT = 0,
    MENU_EXPORT_RGB,
    MENU_CLOSE,
    MENU_SETTINGS,
    MENU_ACTIONS_BASE = 1000 /* this should be last */
};

template <typename T>
std::shared_ptr<T> GiveOwnership(T *ptr) {
    return std::shared_ptr<T>(ptr);
}

class ButtonList : public Widget {
public:
    explicit ButtonList(int spacing) : spacing_(spacing) {}

    void SetWidth(int width) { width_ = width; }

    Size CalcPreferredSize(const LayoutContext &context,
                           const Constraints &constraints) const override {
        auto frames = CalcFrames(context, constraints);
        if (!frames.empty()) {
            // Add spacing on the bottom to look like the start of a new row
            return Size(width_,
                        frames.back().GetBottom() - frames[0].y + spacing_);
        } else {
            return Size(width_, 0);
        }
    }

    void Layout(const LayoutContext &context) override {
        auto frames = CalcFrames(context, Constraints());
        auto &children = GetChildren();
        for (size_t i = 0; i < children.size(); ++i) {
            children[i]->SetFrame(frames[i]);
        }
    }

    size_t size() const { return GetChildren().size(); }

private:
    int spacing_;
    int width_ = 10000;

    std::vector<Rect> CalcFrames(const LayoutContext &context,
                                 const Widget::Constraints &constraints) const {
        auto &f = GetFrame();
        std::vector<Rect> frames;
        int x = f.x;
        int y = f.y;
        int lineHeight = 0;
        for (auto child : GetChildren()) {
            auto pref = child->CalcPreferredSize(context, constraints);
            if (x > f.x && x + pref.width > f.x + width_) {
                y = y + lineHeight + spacing_;
                x = f.x;
                lineHeight = 0;
            }
            frames.emplace_back(x, y, pref.width, pref.height);
            x += pref.width + spacing_;
            lineHeight = std::max(lineHeight, pref.height);
        }
        return frames;
    }
};

class EmptyIfHiddenVert : public CollapsableVert {
    using Super = CollapsableVert;

public:
    EmptyIfHiddenVert(const char *text) : CollapsableVert(text) {}
    EmptyIfHiddenVert(const char *text,
                      int spacing,
                      const Margins &margins = Margins())
        : CollapsableVert(text, spacing, margins) {}

    void SetVisible(bool vis) override {
        Super::SetVisible(vis);
        Super::SetIsOpen(vis);
        needsLayout_ = true;
    }

    Size CalcPreferredSize(const LayoutContext &context,
                           const Constraints &constraints) const override {
        if (IsVisible()) {
            return Super::CalcPreferredSize(context, constraints);
        } else {
            return Size(0, 0);
        }
    }

    Widget::DrawResult Draw(const DrawContext &context) override {
        auto result = Super::Draw(context);
        if (needsLayout_) {
            needsLayout_ = false;
            return Widget::DrawResult::RELAYOUT;
        } else {
            return result;
        }
    }

private:
    bool needsLayout_ = false;
};

class DrawObjectTreeCell : public Widget {
    using Super = Widget;

public:
    enum { FLAG_NONE = 0, FLAG_GROUP = (1 << 0), FLAG_TIME = (1 << 1) };

    DrawObjectTreeCell(const char *name,
                       const char *group,
                       double time,
                       bool is_checked,
                       int flags,
                       std::function<void(bool)> on_toggled) {
        flags_ = flags;

        std::string time_str;
        if (flags & FLAG_TIME) {
            char buf[32];
            if (time == double(int(time))) {
                snprintf(buf, sizeof(buf), "t=%d", int(time));
            } else {
                snprintf(buf, sizeof(buf), "t=%g", time);
            }
            time_str = std::string(buf);
        }

        // We don't want any text in the checkbox, but passing "" seems to make
        // it not toggle, so we need to pass in something. This way it will
        // just be extra spacing.
        checkbox_ = std::make_shared<Checkbox>(" ");
        checkbox_->SetChecked(is_checked);
        checkbox_->SetOnChecked(on_toggled);
        name_ = std::make_shared<Label>(name);
        group_ = std::make_shared<Label>((flags & FLAG_GROUP) ? group : "");
        time_ = std::make_shared<Label>(time_str.c_str());
        AddChild(checkbox_);
        AddChild(name_);
        AddChild(group_);
        AddChild(time_);
    }

    ~DrawObjectTreeCell() {}

    std::shared_ptr<Checkbox> GetCheckbox() { return checkbox_; }
    std::shared_ptr<Label> GetName() { return name_; }

    Size CalcPreferredSize(const LayoutContext &context,
                           const Constraints &constraints) const override {
        auto check_pref = checkbox_->CalcPreferredSize(context, constraints);
        auto name_pref = name_->CalcPreferredSize(context, constraints);
        int w = check_pref.width + name_pref.width + GroupWidth(context.theme) +
                TimeWidth(context.theme);
        return Size(w, std::max(check_pref.height, name_pref.height));
    }

    void Layout(const LayoutContext &context) override {
        auto &frame = GetFrame();
        auto check_width =
                checkbox_->CalcPreferredSize(context, Constraints()).width;
        checkbox_->SetFrame(Rect(frame.x, frame.y, check_width, frame.height));
        auto group_width = GroupWidth(context.theme);
        auto time_width = TimeWidth(context.theme);
        auto x = checkbox_->GetFrame().GetRight();
        auto name_width = frame.GetRight() - group_width - time_width - x;
        name_->SetFrame(Rect(x, frame.y, name_width, frame.height));
        x += name_width;
        group_->SetFrame(Rect(x, frame.y, group_width, frame.height));
        x += group_width;
        time_->SetFrame(Rect(x, frame.y, time_width, frame.height));
    }

private:
    int flags_;
    std::shared_ptr<Checkbox> checkbox_;
    std::shared_ptr<Label> name_;
    std::shared_ptr<Label> group_;
    std::shared_ptr<Label> time_;

    int GroupWidth(const Theme &theme) const {
        if (flags_ & FLAG_GROUP) {
            return 5 * theme.font_size;
        } else {
            return 0;
        }
    }

    int TimeWidth(const Theme &theme) const {
        if (flags_ & FLAG_TIME) {
            return 3 * theme.font_size;
        } else {
            return 0;
        }
    }
};

struct LightingProfile {
    std::string name;
    Open3DScene::LightingProfile profile;
};

static const char *kCustomName = "Custom";
static const std::vector<LightingProfile> gLightingProfiles = {
        {"Dark shadows", Open3DScene::LightingProfile::DARK_SHADOWS},
        {"Medium shadows", Open3DScene::LightingProfile::MED_SHADOWS},
        {"Soft shadows", Open3DScene::LightingProfile::SOFT_SHADOWS},
        {"No shadows", Open3DScene::LightingProfile::NO_SHADOWS}};

}  // namespace

struct O3DVisualizer::Impl {
    std::set<std::string> added_names_;
    std::set<std::string> added_groups_;
    std::vector<DrawObject> objects_;
    std::vector<DrawObject> inspection_objects_;
    std::vector<DrawObject> wireframe_objects_;
    std::shared_ptr<O3DVisualizerSelections> selections_;
    bool polygon_selection_unselects_ = false;
    bool selections_need_update_ = true;
    std::function<void(double)> on_animation_;
    std::function<bool()> on_animation_tick_;
    std::shared_ptr<io::rpc::ZMQReceiver> receiver_;
    std::shared_ptr<MessageProcessor> message_processor_;

    UIState ui_state_;
    bool has_external_scene_widget = false;
    bool can_auto_show_settings_ = true;
    bool was_using_sun_follows_cam_ = false;

    double min_time_ = 0.0;
    double max_time_ = 0.0;
    double start_animation_clock_time_ = 0.0;
    double next_animation_tick_clock_time_ = 0.0;
    double last_animation_tick_clock_time_ = 0.0;

    Window *window_ = nullptr;
    SceneWidget *scene_ = nullptr;

    struct {
        // We only keep pointers here because that way we don't have to release
        // all the shared_ptrs at destruction just to ensure that the gui gets
        // destroyed before the Window, because the Window will do that for us.
        Menu *actions_menu;
        std::unordered_map<int, std::function<void(O3DVisualizer &)>>
                menuid2action;

        Vert *panel;
        CollapsableVert *mouse_panel;
        TabControl *mouse_tab;
        Vert *view_panel;
        SceneWidget::Controls view_mouse_mode;
        std::map<SceneWidget::Controls, Button *> mouse_buttons;
        Vert *pick_panel;
        Horiz *polygon_selection_panel;
        Button *new_selection_set;
        Button *delete_selection_set;
        ListView *selection_sets;

        CollapsableVert *scene_panel;
        Checkbox *show_skybox;
        Checkbox *show_axes;
        Checkbox *show_ground;
        Checkbox *basic_mode;
        Checkbox *wireframe_mode;
        Combobox *ground_plane;
        ColorEdit *bg_color;
        Slider *point_size;
        Combobox *shader;
        Combobox *lighting;

        CollapsableVert *light_panel;
        Checkbox *use_ibl;
        Checkbox *use_sun;
        Combobox *ibl_names;
        Slider *ibl_intensity;
        Slider *sun_intensity;
        Checkbox *sun_follows_camera;
        VectorEdit *sun_dir;
        ColorEdit *sun_color;

        CollapsableVert *geometries_panel;
        TreeView *geometries;
#if GROUPS_USE_TREE
        std::map<std::string, TreeView::ItemId> group2itemid;
#endif  // GROUPS_USE_TREE
        std::map<std::string, TreeView::ItemId> object2itemid;

#if !GROUPS_USE_TREE
        EmptyIfHiddenVert *groups_panel;
        TreeView *groups;
#endif  // !GROUPS_USE_TREE

        EmptyIfHiddenVert *time_panel;
        Slider *time_slider;
        NumberEdit *time_edit;
        SmallToggleButton *play;

        EmptyIfHiddenVert *actions_panel;
        ButtonList *actions;
    } settings;

    void Construct(O3DVisualizer *w, const ConstructParams& param) {
        if (window_) {
            return;
        }

        window_ = w;

        // External widget is managed by GC.
        SceneWidget* sw = param.scene_widget;
        if (sw) {
            has_external_scene_widget = true;
            scene_ = sw;
        } else {
            scene_ = new SceneWidget();
        }
        selections_ = std::make_shared<O3DVisualizerSelections>(*scene_);
        scene_->SetScene(std::make_shared<Open3DScene>(w->GetRenderer()));
        scene_->EnableSceneCaching(true);  // smoother UI with large geometry
        scene_->SetOnPointsPicked(
                [this](const std::map<
                               std::string,
                               std::vector<std::pair<size_t, Eigen::Vector3d>>>
                               &indices,
                       int keymods) {
                    bool unselect_mode_requested =
                            keymods & int(KeyModifier::SHIFT);
                    if (unselect_mode_requested ||
                        polygon_selection_unselects_) {
                        selections_->UnselectIndices(indices);
                    } else {
                        selections_->SelectIndices(indices);
                    }
                    polygon_selection_unselects_ = false;
                });
        scene_->SetOnGeometryPicked(
                [this](const std::vector<std::string>& names) {
                    // Update the selection set list.
                    auto scene = scene_->GetScene();
                    scene->SetModelGeometryNames(names);

                    // Display a bounding box of the geometry.
                    for (auto &o : objects_) {
                        std::string name = std::string("__selbbox_") + o.name;
                        bool is_selected = false;
                        for (auto &n : names) {
                            if (n == o.name) {
                                is_selected = true;
                                break;
                            }
                        }
                        if (is_selected) {
                            if (!scene->HasGeometry(name)) {
                                auto bbox = o.geometry->GetAxisAlignedBoundingBox();
                                auto lst = geometry::LineSet::CreateFromAxisAlignedBoundingBox(bbox);
                                rendering::MaterialRecord m;
                                m.shader = "unlitLine";
                                m.base_color = {0.0f, 1.0f, 0.0f, 1.0f};
                                scene->AddGeometry(name, lst.get(), m);
                                scene->GetScene()->GeometryShadows(name, false, false);
                                scene->GetScene()->SetGeometryTransform(name, scene->GetScene()->GetGeometryTransform(o.name));
                            }
                        } else {
                            if (scene->HasGeometry(name)) {
                                scene->RemoveGeometry(name);
                            }
                        }

                    }
                });
        w->AddChild(GiveOwnership(scene_));

        auto o3dscene = scene_->GetScene();
        o3dscene->SetBackground(ui_state_.bg_color);

        // Add floating widgets to avoid bugs.
        for (auto wdt : param.other_widgets) {
            // Don't give ownership.
            w->AddChild(wdt);
        }

        MakeSettingsUI();
        SetMouseMode(SceneWidget::Controls::ROTATE_CAMERA);
        SetLightingProfile(gLightingProfiles[2]);  // soft shadows
        SetPointSize(ui_state_.point_size);  // sync selections_' point size
        EnableSunFollowsCamera(true);
    }

    void MakeSettingsUI() {
        auto em = window_->GetTheme().font_size;
        auto half_em = int(std::round(0.5f * float(em)));
        auto v_spacing = int(std::round(0.25 * float(em)));

        settings.panel = new Vert(half_em);
        window_->AddChild(GiveOwnership(settings.panel));

        Margins margins(em, 0, half_em, 0);
        Margins tabbed_margins(0, half_em, 0, 0);

        settings.mouse_panel =
                new CollapsableVert("Mouse Controls", v_spacing, margins);
        settings.panel->AddChild(GiveOwnership(settings.mouse_panel));

        settings.mouse_tab = new TabControl();
        settings.mouse_panel->AddChild(GiveOwnership(settings.mouse_tab));

        settings.view_panel = new Vert(v_spacing, tabbed_margins);
        settings.pick_panel = new Vert(v_spacing, tabbed_margins);
        settings.mouse_tab->AddTab("Scene", GiveOwnership(settings.view_panel));
        settings.mouse_tab->AddTab("Selection",
                                   GiveOwnership(settings.pick_panel));
        settings.mouse_tab->SetOnSelectedTabChanged([this](int tab_idx) {
            if (tab_idx == 0) {
                SetMouseMode(settings.view_mouse_mode);
            } else {
                SetPicking();
            }
        });

        // Mouse countrols
        auto MakeMouseButton = [this](const char *name,
                                      SceneWidget::Controls type) {
            auto button = new SmallToggleButton(name);
            button->SetOnClicked([this, type]() { this->SetMouseMode(type); });
            this->settings.mouse_buttons[type] = button;
            return button;
        };
        auto *h = new Horiz(v_spacing);
        h->AddStretch();
        h->AddChild(GiveOwnership(MakeMouseButton(
                "Arcball", SceneWidget::Controls::ROTATE_CAMERA)));
        h->AddChild(GiveOwnership(
                MakeMouseButton("Fly", SceneWidget::Controls::FLY)));
        h->AddChild(GiveOwnership(
                MakeMouseButton("Model", SceneWidget::Controls::ROTATE_MODEL)));
        h->AddStretch();
        settings.view_panel->AddChild(GiveOwnership(h));

        h = new Horiz(v_spacing);
        h->AddStretch();
        h->AddChild(GiveOwnership(MakeMouseButton(
                "Sun Direction", SceneWidget::Controls::ROTATE_SUN)));
        h->AddChild(GiveOwnership(MakeMouseButton(
                "Environment", SceneWidget::Controls::ROTATE_IBL)));
        h->AddStretch();
        settings.view_panel->AddChild(GiveOwnership(h));
        settings.view_panel->AddFixed(half_em);

        auto *reset = new SmallButton("Reset Camera");
        reset->SetOnClicked([this]() { this->ResetCameraToDefault(); });

        h = new Horiz(v_spacing);
        h->AddStretch();
        h->AddChild(GiveOwnership(reset));
        h->AddStretch();
        settings.view_panel->AddChild(GiveOwnership(h));

        // Selection sets controls
        settings.new_selection_set = new SmallButton(" + ");
        settings.new_selection_set->SetOnClicked(
                [this]() { NewSelectionSet(); });
        settings.delete_selection_set = new SmallButton(" - ");
        settings.delete_selection_set->SetOnClicked([this]() {
            int idx = settings.selection_sets->GetSelectedIndex();
            RemoveSelectionSet(idx);
        });
        settings.selection_sets = new ListView();
        settings.selection_sets->SetOnValueChanged([this](const char *, bool) {
            SelectSelectionSet(settings.selection_sets->GetSelectedIndex());
        });

#if __APPLE__
        const char *selection_help = R"(Cmd-click to select a point
Cmd-shift-click to deselect a point
Cmd-alt-click to polygon select)";
#else
<<<<<<< HEAD
        const char *selection_help =
                "Ctrl-click to select a point\nCtrl-alt-click to polygon select";
=======
        const char *selection_help = R"(Ctrl-click to select a point
Ctrl-shift-click to deselect a point
Ctrl-alt-click to polygon select)";
>>>>>>> a1fb32c9
#endif  // __APPLE__
        h = new Horiz();
        h->AddStretch();
        h->AddChild(std::make_shared<Label>(selection_help));
        h->AddStretch();
        settings.pick_panel->AddChild(GiveOwnership(h));

        h = new Horiz(int(std::round(0.25f * float(em))));
        settings.polygon_selection_panel = h;
        h->AddStretch();
        auto b = std::make_shared<SmallButton>("Select");
        b->SetOnClicked([this]() {
            scene_->DoPolygonPick(SceneWidget::PolygonPickAction::SELECT);
            settings.polygon_selection_panel->SetVisible(false);
        });
        h->AddChild(b);
        b = std::make_shared<SmallButton>("Unselect");
        b->SetOnClicked([this]() {
            polygon_selection_unselects_ = true;
            scene_->DoPolygonPick(SceneWidget::PolygonPickAction::SELECT);
            settings.polygon_selection_panel->SetVisible(false);
        });
        h->AddChild(b);
        b = std::make_shared<SmallButton>("Cancel");
        b->SetOnClicked([this]() {
            scene_->DoPolygonPick(SceneWidget::PolygonPickAction::CANCEL);
            settings.polygon_selection_panel->SetVisible(false);
        });
        h->AddChild(b);
        h->AddStretch();
        h->SetVisible(false);
        settings.pick_panel->AddChild(GiveOwnership(h));

        h = new Horiz(v_spacing);
        h->AddChild(std::make_shared<Label>("Selection Sets"));
        h->AddStretch();
        h->AddChild(GiveOwnership(settings.new_selection_set));
        h->AddChild(GiveOwnership(settings.delete_selection_set));
        settings.pick_panel->AddChild(GiveOwnership(h));
        settings.pick_panel->AddChild(GiveOwnership(settings.selection_sets));

        // Scene controls
        settings.scene_panel = new CollapsableVert("Scene", v_spacing, margins);
        settings.panel->AddChild(GiveOwnership(settings.scene_panel));

        settings.show_skybox = new Checkbox("Show Skybox");
        settings.show_skybox->SetOnChecked(
                [this](bool is_checked) { this->ShowSkybox(is_checked); });

        settings.show_axes = new Checkbox("Show Axis");
        settings.show_axes->SetOnChecked(
                [this](bool is_checked) { this->ShowAxes(is_checked); });

        settings.show_ground = new Checkbox("Show Ground");
        settings.show_ground->SetOnChecked(
                [this](bool is_checked) { this->ShowGround(is_checked); });

        settings.ground_plane = new Combobox();
        settings.ground_plane->AddItem("XZ");
        settings.ground_plane->AddItem("XY");
        settings.ground_plane->AddItem("YZ");
        settings.ground_plane->SetOnValueChanged([this](const char *item,
                                                        int idx) {
            if (idx == 1) {
                ui_state_.ground_plane = rendering::Scene::GroundPlane::XY;
            } else if (idx == 2) {
                ui_state_.ground_plane = rendering::Scene::GroundPlane::YZ;
            } else {
                ui_state_.ground_plane = rendering::Scene::GroundPlane::XZ;
            }
            this->ShowGround(ui_state_.show_ground);
        });

        h = new Horiz(v_spacing);
        h->AddChild(GiveOwnership(settings.show_axes));
        h->AddFixed(em);
        h->AddChild(GiveOwnership(settings.show_skybox));
        settings.scene_panel->AddChild(GiveOwnership(h));
        settings.scene_panel->AddChild(GiveOwnership(settings.show_ground));
        settings.scene_panel->AddChild(GiveOwnership(settings.ground_plane));

        settings.bg_color = new ColorEdit();
        settings.bg_color->SetValue(ui_state_.bg_color.x(),
                                    ui_state_.bg_color.y(),
                                    ui_state_.bg_color.z());
        settings.bg_color->SetOnValueChanged([this](const Color &c) {
            this->SetBackground({c.GetRed(), c.GetGreen(), c.GetBlue(), 1.0f},
                                nullptr);
        });

        settings.point_size = new Slider(Slider::INT);
        settings.point_size->SetLimits(1, 10);
        settings.point_size->SetValue(ui_state_.point_size);
        settings.point_size->SetOnValueChanged([this](const double newValue) {
            this->SetPointSize(int(newValue));
        });

        settings.shader = new Combobox();
        settings.shader->AddItem("Standard");
        settings.shader->AddItem("Unlit");
        settings.shader->AddItem("Normal Map");
        settings.shader->AddItem("Depth");
        settings.shader->SetOnValueChanged([this](const char *item, int idx) {
            if (idx == 1) {
                this->SetShader(O3DVisualizer::Shader::UNLIT);
            } else if (idx == 2) {
                this->SetShader(O3DVisualizer::Shader::NORMALS);
            } else if (idx == 3) {
                this->SetShader(O3DVisualizer::Shader::DEPTH);
            } else {
                this->SetShader(O3DVisualizer::Shader::STANDARD);
            }
        });

        settings.lighting = new Combobox();
        for (auto &profile : gLightingProfiles) {
            settings.lighting->AddItem(profile.name.c_str());
        }
        settings.lighting->AddItem(kCustomName);
        settings.lighting->SetOnValueChanged([this](const char *, int index) {
            if (index < int(gLightingProfiles.size())) {
                this->SetLightingProfile(gLightingProfiles[index]);
            }
        });

        settings.basic_mode = new Checkbox("");
        settings.basic_mode->SetOnChecked(
                [this](bool enable) { this->EnableBasicMode(enable); });
        settings.wireframe_mode = new Checkbox("");
        settings.wireframe_mode->SetOnChecked(
                [this](bool enable) { this->EnableWireframeMode(enable); });

        auto *grid = new VGrid(2, v_spacing);
        settings.scene_panel->AddChild(GiveOwnership(grid));

        grid->AddChild(std::make_shared<Label>("BG Color"));
        grid->AddChild(GiveOwnership(settings.bg_color));
        grid->AddChild(std::make_shared<Label>("PointSize"));
        grid->AddChild(GiveOwnership(settings.point_size));
        grid->AddChild(std::make_shared<Label>("Shader"));
        grid->AddChild(GiveOwnership(settings.shader));
        grid->AddChild(std::make_shared<Label>("Lighting"));
        grid->AddChild(GiveOwnership(settings.lighting));
        grid->AddChild(std::make_shared<Label>("Raw Mode"));
        grid->AddChild(GiveOwnership(settings.basic_mode));
        grid->AddChild(std::make_shared<Label>("Wireframe"));
        grid->AddChild(GiveOwnership(settings.wireframe_mode));

        // Light list
        settings.light_panel = new CollapsableVert("Lighting", 0, margins);
        settings.light_panel->SetIsOpen(false);
        settings.panel->AddChild(GiveOwnership(settings.light_panel));

        h = new Horiz(v_spacing);
        settings.use_ibl = new Checkbox("HDR map");
        settings.use_ibl->SetChecked(ui_state_.use_ibl);
        settings.use_ibl->SetOnChecked([this](bool checked) {
            this->ui_state_.use_ibl = checked;
            this->SetUIState(ui_state_);
            this->settings.lighting->SetSelectedValue(kCustomName);
        });

        settings.use_sun = new Checkbox("Sun");
        settings.use_sun->SetChecked(settings.use_sun);
        settings.use_sun->SetOnChecked([this](bool checked) {
            this->ui_state_.use_sun = checked;
            this->SetUIState(ui_state_);
            this->settings.lighting->SetSelectedValue(kCustomName);
        });

        h->AddChild(GiveOwnership(settings.use_ibl));
        h->AddFixed(int(std::round(
                1.4 * em)));  // align with Show Skybox checkbox above
        h->AddChild(GiveOwnership(settings.use_sun));

        settings.light_panel->AddChild(
                std::make_shared<Label>("Light sources"));
        settings.light_panel->AddChild(GiveOwnership(h));
        settings.light_panel->AddFixed(half_em);

        grid = new VGrid(2, v_spacing);

        settings.ibl_names = new Combobox();
        for (auto &name : GetListOfIBLs()) {
            settings.ibl_names->AddItem(name.c_str());
        }
        settings.ibl_names->SetSelectedValue(kDefaultIBL.c_str());
        settings.ibl_names->SetOnValueChanged([this](const char *val, int idx) {
            std::string resource_path =
                    Application::GetInstance().GetResourcePath();
            this->SetIBL(resource_path + std::string("/") + std::string(val));
            this->settings.lighting->SetSelectedValue(kCustomName);
        });
        grid->AddChild(std::make_shared<Label>("HDR map"));
        grid->AddChild(GiveOwnership(settings.ibl_names));

        settings.ibl_intensity = new Slider(Slider::INT);
        settings.ibl_intensity->SetLimits(0.0, 150000.0);
        settings.ibl_intensity->SetValue(ui_state_.ibl_intensity);
        settings.ibl_intensity->SetOnValueChanged([this](double new_value) {
            this->ui_state_.ibl_intensity = int(new_value);
            this->SetUIState(ui_state_);
            this->settings.lighting->SetSelectedValue(kCustomName);
        });
        grid->AddChild(std::make_shared<Label>("Intensity"));
        grid->AddChild(GiveOwnership(settings.ibl_intensity));

        settings.light_panel->AddChild(std::make_shared<Label>("Environment"));
        settings.light_panel->AddChild(GiveOwnership(grid));
        settings.light_panel->AddFixed(half_em);

        grid = new VGrid(2, v_spacing);

        settings.sun_intensity = new Slider(Slider::INT);
        settings.sun_intensity->SetLimits(0.0, 250000.0);
        settings.sun_intensity->SetValue(ui_state_.sun_intensity);
        settings.sun_intensity->SetOnValueChanged([this](double new_value) {
            this->ui_state_.sun_intensity = int(new_value);
            this->SetUIState(ui_state_);
            this->settings.lighting->SetSelectedValue(kCustomName);
        });
        grid->AddChild(std::make_shared<Label>("Intensity"));
        grid->AddChild(GiveOwnership(settings.sun_intensity));

        settings.sun_dir = new VectorEdit();
        settings.sun_dir->SetValue(ui_state_.sun_dir);
        settings.sun_dir->SetOnValueChanged([this](const Eigen::Vector3f &dir) {
            this->ui_state_.sun_dir = dir;
            this->SetUIState(ui_state_);
            this->settings.lighting->SetSelectedValue(kCustomName);
        });
        scene_->SetOnSunDirectionChanged(
                [this](const Eigen::Vector3f &new_dir) {
                    this->ui_state_.sun_dir = new_dir;
                    this->settings.sun_dir->SetValue(new_dir);
                    // Don't need to call SetUIState(), the SceneWidget already
                    // modified the scene.
                    this->settings.lighting->SetSelectedValue(kCustomName);
                });
        grid->AddChild(std::make_shared<Label>("Direction"));
        grid->AddChild(GiveOwnership(settings.sun_dir));

        settings.sun_follows_camera = new gui::Checkbox(" ");
        settings.sun_follows_camera->SetChecked(true);
        settings.sun_follows_camera->SetOnChecked([this](bool checked) {
            ui_state_.sun_follows_camera = checked;
            this->SetUIState(ui_state_);
            EnableSunFollowsCamera(checked);
        });
        grid->AddChild(GiveOwnership(settings.sun_follows_camera));
        grid->AddChild(std::make_shared<gui::Label>("Sun Follows Camera"));

        settings.sun_color = new ColorEdit();
        settings.sun_color->SetValue(ui_state_.sun_color);
        settings.sun_color->SetOnValueChanged([this](const Color &new_color) {
            this->ui_state_.sun_color = {new_color.GetRed(),
                                         new_color.GetGreen(),
                                         new_color.GetBlue()};
            this->SetUIState(ui_state_);
            this->settings.lighting->SetSelectedValue(kCustomName);
        });
        grid->AddChild(std::make_shared<Label>("Color"));
        grid->AddChild(GiveOwnership(settings.sun_color));

        settings.light_panel->AddChild(
                std::make_shared<Label>("Sun (Directional light)"));
        settings.light_panel->AddChild(GiveOwnership(grid));

        // Geometry list
        settings.geometries_panel =
                new CollapsableVert("Geometries", v_spacing, margins);
        settings.panel->AddChild(GiveOwnership(settings.geometries_panel));

        settings.geometries = new TreeView();
        settings.geometries_panel->AddChild(GiveOwnership(settings.geometries));

#if !GROUPS_USE_TREE
        // Groups
        settings.groups_panel =
                new EmptyIfHiddenVert("Groups", v_spacing, margins);
        settings.panel->AddChild(GiveOwnership(settings.groups_panel));

        settings.groups = new TreeView();
        settings.groups_panel->AddChild(GiveOwnership(settings.groups));

        settings.groups_panel->SetVisible(false);
#endif  // !GROUPS_USE_TREE

        // Time controls
        settings.time_panel = new EmptyIfHiddenVert("Time", v_spacing, margins);
        settings.panel->AddChild(GiveOwnership(settings.time_panel));

        settings.time_slider = new Slider(Slider::DOUBLE);
        settings.time_slider->SetOnValueChanged([this](double new_value) {
            this->ui_state_.current_time = new_value;
            this->UpdateTimeUI();
            this->SetCurrentTime(new_value);
        });

        settings.time_edit = new NumberEdit(NumberEdit::DOUBLE);
        settings.time_edit->SetOnValueChanged([this](double new_value) {
            this->ui_state_.current_time = new_value;
            this->UpdateTimeUI();
            this->SetCurrentTime(new_value);
        });

        settings.play = new SmallToggleButton("Play");
        settings.play->SetOnClicked(
                [this]() { this->SetAnimating(settings.play->GetIsOn()); });

        h = new Horiz(v_spacing);
        h->AddChild(GiveOwnership(settings.time_slider));
        h->AddChild(GiveOwnership(settings.time_edit));
        h->AddChild(GiveOwnership(settings.play));
        settings.time_panel->AddChild(GiveOwnership(h));

        settings.time_panel->SetVisible(false);  // hide until we add a
                                                 // geometry with time

        // Custom actions
        settings.actions_panel =
                new EmptyIfHiddenVert("Custom Actions", v_spacing, margins);
        settings.panel->AddChild(GiveOwnership(settings.actions_panel));
        settings.actions_panel->SetVisible(false);

        settings.actions = new ButtonList(v_spacing);
        settings.actions_panel->AddChild(GiveOwnership(settings.actions));

        // Picking callbacks
        scene_->SetOnStartedPolygonPicking([this]() {
            settings.polygon_selection_panel->SetVisible(true);
        });
    }

    void AddGeometry(const std::string &name,
                     std::shared_ptr<geometry::Geometry3D> geom,
                     std::shared_ptr<t::geometry::Geometry> tgeom,
                     std::shared_ptr<rendering::TriangleMeshModel> model,
                     const rendering::MaterialRecord *material,
                     const std::string &group,
                     double time,
                     bool is_visible) {
        std::string group_name = group;
        if (group_name == "") {
            group_name = "default";
        }
        bool is_default_color = false;
        bool no_shadows = false;
        MaterialRecord mat;

        if (material) {
            mat = *material;
            is_default_color = false;
            auto t_cloud =
                    std::dynamic_pointer_cast<t::geometry::PointCloud>(tgeom);
            ui_state_.point_size = static_cast<int>(mat.point_size);
        } else if (model) {
            // Adding a triangle mesh model. Shader needs to be set to
            // defaultLit for O3D shader handling logic to work.
            mat.shader = kShaderLit;
        } else {  // branch only applies to geometries
            bool has_colors = false;
            bool has_normals = false;

            auto cloud = std::dynamic_pointer_cast<geometry::PointCloud>(geom);
            auto lines = std::dynamic_pointer_cast<geometry::LineSet>(geom);
            auto obb = std::dynamic_pointer_cast<geometry::OrientedBoundingBox>(
                    geom);
            auto aabb =
                    std::dynamic_pointer_cast<geometry::AxisAlignedBoundingBox>(
                            geom);
            auto mesh = std::dynamic_pointer_cast<geometry::MeshBase>(geom);
            auto tmesh =
                    std::dynamic_pointer_cast<geometry::TriangleMesh>(geom);
            auto voxel_grid =
                    std::dynamic_pointer_cast<geometry::VoxelGrid>(geom);
            auto octree = std::dynamic_pointer_cast<geometry::Octree>(geom);

            auto t_cloud =
                    std::dynamic_pointer_cast<t::geometry::PointCloud>(tgeom);
            auto t_mesh =
                    std::dynamic_pointer_cast<t::geometry::TriangleMesh>(tgeom);
            auto t_lines =
                    std::dynamic_pointer_cast<t::geometry::LineSet>(tgeom);

            if (cloud) {
                has_colors = !cloud->colors_.empty();
                has_normals = !cloud->normals_.empty();
            } else if (t_cloud) {
                has_colors = t_cloud->HasPointColors();
                has_normals = t_cloud->HasPointNormals();
            } else if (lines) {
                has_colors = !lines->colors_.empty();
                no_shadows = true;
            } else if (t_lines) {
                has_colors = t_lines->HasLineColors();
                no_shadows = true;
            } else if (obb) {
                has_colors = (obb->color_ != Eigen::Vector3d{0.0, 0.0, 0.0});
                no_shadows = true;
            } else if (aabb) {
                has_colors = (aabb->color_ != Eigen::Vector3d{0.0, 0.0, 0.0});
                no_shadows = true;
            } else if (mesh) {
                has_normals = !mesh->vertex_normals_.empty() ||
                              (tmesh && !tmesh->triangle_normals_.empty());
                has_colors = true;  // always want base_color as white
            } else if (t_mesh) {
                has_normals = t_mesh->HasVertexNormals() ||
                              t_mesh->HasTriangleNormals();
                has_colors = true;  // always want base_color as white
            } else if (voxel_grid) {
                has_normals = false;
                has_colors = voxel_grid->HasColors();
            } else if (octree) {
                has_normals = false;
                has_colors = true;
            }

            mat.base_color = CalcDefaultUnlitColor();
            mat.shader = kShaderUnlit;
            if (lines || obb || aabb || t_lines) {
                mat.shader = kShaderUnlitLines;
                mat.line_width = ui_state_.line_width * window_->GetScaling();
            }
            is_default_color = true;
            if (has_colors) {
                mat.base_color = {1.0f, 1.0f, 1.0f, 1.0f};
                is_default_color = false;
            }
            if (has_normals) {
                mat.base_color = {1.0f, 1.0f, 1.0f, 1.0f};
                mat.shader = kShaderLit;
                is_default_color = false;
            }
            mat.point_size = ConvertToScaledPixels(ui_state_.point_size);

            // If T Geometry has a valid material convert it to MaterialRecord
            if (t_mesh && t_mesh->HasMaterial()) {
                t_mesh->GetMaterial().ToMaterialRecord(mat);
            } else if (t_cloud && t_cloud->HasMaterial()) {
                t_cloud->GetMaterial().ToMaterialRecord(mat);
            } else if (t_lines && t_lines->HasMaterial()) {
                t_lines->GetMaterial().ToMaterialRecord(mat);
            }

            // Finally assign material properties if geometry is a triangle mesh
            if (tmesh && tmesh->materials_.size() > 0) {
                std::size_t material_index;
                if (tmesh->HasTriangleMaterialIds()) {
                    auto minmax_it = std::minmax_element(
                            tmesh->triangle_material_ids_.begin(),
                            tmesh->triangle_material_ids_.end());
                    if (*minmax_it.first != *minmax_it.second) {
                        utility::LogWarning(
                                "Only a single material is "
                                "supported for TriangleMesh visualization, "
                                "only the first referenced material will be "
                                "used. Use TriangleMeshModel if more than one "
                                "material is required.");
                    }
                    material_index = *minmax_it.first;
                } else {
                    material_index = 0;
                }
                auto &mesh_material = tmesh->materials_[material_index].second;
                mat.base_color = {mesh_material.baseColor.r(),
                                  mesh_material.baseColor.g(),
                                  mesh_material.baseColor.b(),
                                  mesh_material.baseColor.a()};
                mat.base_metallic = mesh_material.baseMetallic;
                mat.base_roughness = mesh_material.baseRoughness;
                mat.base_reflectance = mesh_material.baseReflectance;
                mat.base_clearcoat = mesh_material.baseClearCoat;
                mat.base_clearcoat_roughness =
                        mesh_material.baseClearCoatRoughness;
                mat.base_anisotropy = mesh_material.baseAnisotropy;
                mat.albedo_img = mesh_material.albedo;
                mat.normal_img = mesh_material.normalMap;
                mat.ao_img = mesh_material.ambientOcclusion;
                mat.metallic_img = mesh_material.metallic;
                mat.roughness_img = mesh_material.roughness;
                mat.reflectance_img = mesh_material.reflectance;
                mat.clearcoat_img = mesh_material.clearCoat;
                mat.clearcoat_roughness_img = mesh_material.clearCoatRoughness;
                mat.anisotropy_img = mesh_material.anisotropy;
            }
        }

        // We assume that the caller isn't setting a group or time (and in any
        // case we don't know beforehand what they will do). So if they do,
        // we need to update the geometry tree accordingly. This needs to happen
        // before we add the object to the list, otherwise when we regenerate
        // the object will already be added in the list and then get added again
        // below.
        AddGroup(group_name);  // regenerates if necessary
        bool update_for_time = (min_time_ == max_time_ && time != max_time_);
        min_time_ = std::min(min_time_, time);
        max_time_ = std::max(max_time_, time);
        if (time != 0.0) {
            UpdateTimeUIRange();
            settings.time_panel->SetVisible(true);
        }
        if (update_for_time) {
            UpdateObjectTree();
        }
        // Auto-open the settings panel if we set anything fancy that would
        // imply using the UI.
        if (can_auto_show_settings_ &&
            (added_groups_.size() == 2 || update_for_time)) {
            ShowSettings(true);
        }

        objects_.push_back({name, geom, tgeom, model, mat, group_name, time,
                            is_visible, is_default_color});
        AddObjectToTree(objects_.back());

        auto scene = scene_->GetScene();
        // Do we have a geometry, tgeometry or model?
        if (geom) {
            scene->AddGeometry(name, geom.get(), mat);
        } else if (tgeom) {
            scene->AddGeometry(name, tgeom.get(), mat);
        } else if (model) {
            scene->AddModel(name, *model);
        } else {
            utility::LogWarning(
                    "No valid geometry specified to O3DVisualizer. Only "
                    "supported geometries are Geometry3D and TGeometry "
                    "PointClouds and TriangleMeshes.");
        }

        if (no_shadows) {
            scene->GetScene()->GeometryShadows(name, false, false);
        }
        UpdateGeometryVisibility(objects_.back());

        // Bounds have changed, so update the selection point size, since they
        // depend on the bounds.
        SetPointSize(ui_state_.point_size);

        scene_->ForceRedraw();
    }

    void UpdateGeometry(const std::string &name,
                        std::shared_ptr<t::geometry::Geometry> tgeom,
                        uint32_t update_flags) {
        auto t_cloud =
                std::dynamic_pointer_cast<t::geometry::PointCloud>(tgeom);
        if (!t_cloud) {
            utility::LogWarning(
                    "Only TGeometry PointClouds can currently be updated using "
                    "UpdateGeometry. Try removing the geometry that needs to "
                    "be updated then adding the update geometry.");
            return;
        }
        scene_->GetScene()->GetScene()->UpdateGeometry(name, *t_cloud,
                                                       update_flags);
        scene_->ForceRedraw();
    }

    void RemoveGeometry(const std::string &name) {
        std::string group;
        for (size_t i = 0; i < objects_.size(); ++i) {
            if (objects_[i].name == name) {
                group = objects_[i].group;
                settings.object2itemid.erase(objects_[i].name);
                objects_.erase(objects_.begin() + i);
                break;
            }
        }

        // Need to check group membership in case this was the last item in its
        // group. As long as we're doing that, recompute the min/max time, too.
        std::set<std::string> groups;
        min_time_ = max_time_ = 0.0;
        for (size_t i = 0; i < objects_.size(); ++i) {
            auto &o = objects_[i];
            min_time_ = std::min(min_time_, o.time);
            max_time_ = std::max(max_time_, o.time);
            groups.insert(o.group);
        }
        if (min_time_ == max_time_) {
            SetAnimating(false);
        }
        UpdateTimeUIRange();

        added_groups_ = groups;
        std::set<std::string> enabled;
        for (auto &g : ui_state_.enabled_groups) {  // remove deleted groups
            if (groups.find(g) != groups.end()) {
                enabled.insert(g);
            }
        }
        ui_state_.enabled_groups = enabled;
        UpdateObjectTree();
        scene_->GetScene()->RemoveGeometry(name);

        // Bounds have changed, so update the selection point size, since they
        // depend on the bounds.
        SetPointSize(ui_state_.point_size);

        scene_->ForceRedraw();
    }

    void ShowGeometry(const std::string &name, bool show) {
        for (auto &o : objects_) {
            if (o.name == name) {
                if (show != o.is_visible) {
                    o.is_visible = show;

                    auto id = settings.object2itemid[o.name];
                    auto cell = settings.geometries->GetItem(id);
                    auto obj_cell =
                            std::dynamic_pointer_cast<DrawObjectTreeCell>(cell);
                    if (obj_cell) {
                        obj_cell->GetCheckbox()->SetChecked(show);
                    }

                    UpdateGeometryVisibility(o);  // calls ForceRedraw()
                    window_->PostRedraw();

                    if (selections_->IsActive()) {
                        UpdateSelectableGeometry();
                    } else {
                        selections_need_update_ = true;
                    }
                }
                break;
            }
        }
    }

    O3DVisualizer::DrawObject GetGeometry(const std::string &name) const {
        for (auto &o : objects_) {
            if (o.name == name) {
                return o;
            }
        }
        return DrawObject();
    }

    MaterialRecord GetGeometryMaterial(const std::string &name) {
        for (auto &o : objects_) {
            if (o.name == name) {
                return o.material;
            }
        }
        return MaterialRecord();
    }

    void ModifyGeometryMaterial(const std::string &name,
                                const MaterialRecord *material) {
        for (auto &o : objects_) {
            if (o.name == name) {
                o.material = *material;
                scene_->GetScene()->ModifyGeometryMaterial(name, *material);
                break;
            }
        }
    }

    void CreateInspectionModeMaterial(MaterialRecord &inspect_mat,
                                      bool pcd = false) {
        if (inspect_mat.shader == "defaultLit" ||
            inspect_mat.shader == "defaultLitTransparency" ||
            inspect_mat.shader == "defaultListSSR") {
            inspect_mat.shader = "defaultLit";
            // Set parameters for 'simple' rendering
            inspect_mat.base_color = {1.f, 1.f, 1.f, 1.f};
            inspect_mat.base_metallic = 0.f;
            if (pcd) {
                inspect_mat.base_roughness = 0.1f;
                inspect_mat.base_reflectance = 0.6f;
            } else {
                inspect_mat.base_roughness = 0.5f;
                inspect_mat.base_reflectance = 0.8f;
            }
            inspect_mat.base_clearcoat = 0.f;
            inspect_mat.base_anisotropy = 0.f;
            inspect_mat.albedo_img.reset();
            inspect_mat.normal_img.reset();
            inspect_mat.ao_img.reset();
            inspect_mat.metallic_img.reset();
            inspect_mat.roughness_img.reset();
            inspect_mat.reflectance_img.reset();
            // inspect_mat.sRGB_color = false;
            // inspect_mat.sRGB_vertex_color = true;
        }
    }

    std::shared_ptr<geometry::TriangleMesh> DuplicateGeometryForInspection(
            std::shared_ptr<geometry::TriangleMesh> tmesh) {
        auto new_mesh = std::make_shared<geometry::TriangleMesh>(
                tmesh->vertices_, tmesh->triangles_);
        if (!tmesh->HasTriangleNormals()) {
            new_mesh->ComputeTriangleNormals();
        } else {
            new_mesh->triangle_normals_ = tmesh->triangle_normals_;
        }
        new_mesh->vertex_colors_ = tmesh->vertex_colors_;

        return new_mesh;
    }

    void UpdateGeometryForInspectionMode(bool enable) {
        if (enable) {
            // Copy the objects...
            for (auto &o : objects_) {
                scene_->GetScene()->ShowGeometry(o.name, false);
                inspection_objects_.push_back(o);
                inspection_objects_.back().name = o.name + "_inspect";
            }
            // Add inspection objects to scene
            for (auto &o : inspection_objects_) {
                if (o.geometry) {
                    CreateInspectionModeMaterial(
                            o.material,
                            o.geometry->GetGeometryType() ==
                                    geometry::Geometry::GeometryType::
                                            PointCloud);
                    // Need to compute triangle normals for triangle meshes
                    if (auto tmesh = std::dynamic_pointer_cast<
                                geometry::TriangleMesh>(o.geometry)) {
                        o.geometry = DuplicateGeometryForInspection(tmesh);
                    }
                    scene_->GetScene()->AddGeometry(o.name, o.geometry.get(),
                                                    o.material);
                } else if (o.tgeometry) {
                    CreateInspectionModeMaterial(
                            o.material,
                            o.tgeometry->GetGeometryType() ==
                                    t::geometry::Geometry::GeometryType::
                                            PointCloud);
                    scene_->GetScene()->AddGeometry(o.name, o.tgeometry.get(),
                                                    o.material);
                } else if (o.model) {
                    for (auto &mat : o.model->materials_) {
                        CreateInspectionModeMaterial(mat, false);
                    }
                    for (auto &mi : o.model->meshes_) {
                        auto new_mesh = DuplicateGeometryForInspection(mi.mesh);
                        mi.mesh = new_mesh;
                    }
                    scene_->GetScene()->AddModel(o.name, *o.model);
                }
            }
        } else {
            // Remove inspection geometries
            for (auto &o : inspection_objects_) {
                scene_->GetScene()->RemoveGeometry(o.name);
            }
            inspection_objects_.clear();
            // Show original geometries
            for (auto &o : objects_) {
                scene_->GetScene()->ShowGeometry(o.name, true);
            }
        }
    }

    void UpdateGeometryForWireframeMode(bool enable) {
        if (enable) {
            // Material for wireframe
            MaterialRecord mat;
            mat.shader = "unlitLine";
            mat.line_width = 2.f;
            mat.base_color = {0.f, 0.3f, 1.f, 1.f};
            mat.emissive_color = {10000.f, 10000.f, 10000.f, 1.f};
            // Create line sets for eligible geometry
            for (auto &o : objects_) {
                if (o.geometry &&
                    o.geometry->GetGeometryType() ==
                            geometry::Geometry::GeometryType::TriangleMesh) {
                    // Hide original geometry
                    scene_->GetScene()->ShowGeometry(o.name, false);
                    auto tmesh =
                            std::dynamic_pointer_cast<geometry::TriangleMesh>(
                                    o.geometry);
                    auto lines =
                            geometry::LineSet::CreateFromTriangleMesh(*tmesh);
                    DrawObject draw_obj;
                    draw_obj.name = o.name + "_wireframe";
                    draw_obj.geometry = lines;
                    draw_obj.material = mat;
                    wireframe_objects_.push_back(draw_obj);
                    scene_->GetScene()->AddGeometry(draw_obj.name,
                                                    draw_obj.geometry.get(),
                                                    draw_obj.material);
                } else if (o.tgeometry &&
                           o.tgeometry->GetGeometryType() ==
                                   t::geometry::Geometry::GeometryType::
                                           TriangleMesh) {
                    // Hide original geometry
                    scene_->GetScene()->ShowGeometry(o.name, false);
                    auto tmesh = std::dynamic_pointer_cast<
                            t::geometry::TriangleMesh>(o.tgeometry);
                    auto tmesh_legacy = tmesh->ToLegacy();
                    auto lines = geometry::LineSet::CreateFromTriangleMesh(
                            tmesh_legacy);
                    DrawObject draw_obj;
                    draw_obj.name = o.name + "_wireframe";
                    draw_obj.geometry = lines;
                    draw_obj.material = mat;
                    wireframe_objects_.push_back(draw_obj);
                    scene_->GetScene()->AddGeometry(draw_obj.name,
                                                    draw_obj.geometry.get(),
                                                    draw_obj.material);
                } else if (o.model) {
                    // Hide original geometry
                    scene_->GetScene()->ShowGeometry(o.name, false);
                    for (auto &mi : o.model->meshes_) {
                        auto lines = geometry::LineSet::CreateFromTriangleMesh(
                                *mi.mesh);
                        DrawObject draw_obj;
                        draw_obj.name = mi.mesh_name + "_wireframe";
                        draw_obj.geometry = lines;
                        draw_obj.material = mat;
                        wireframe_objects_.push_back(draw_obj);
                        scene_->GetScene()->AddGeometry(draw_obj.name,
                                                        draw_obj.geometry.get(),
                                                        draw_obj.material);
                    }
                }
            }
        } else {
            // Remove inspection geometries
            for (auto &o : wireframe_objects_) {
                scene_->GetScene()->RemoveGeometry(o.name);
            }
            wireframe_objects_.clear();
            // Show original geometries
            for (auto &o : objects_) {
                scene_->GetScene()->ShowGeometry(o.name, true);
            }
        }
    }

    void Add3DLabel(const Eigen::Vector3f &pos, const char *text) {
        scene_->AddLabel(pos, text);
    }

    void Clear3DLabels() { scene_->ClearLabels(); }

    void SetupCamera(float fov,
                     const Eigen::Vector3f &center,
                     const Eigen::Vector3f &eye,
                     const Eigen::Vector3f &up) {
        scene_->LookAt(center, eye, up);
        scene_->ForceRedraw();
    }

    void SetupCamera(const camera::PinholeCameraIntrinsic &intrinsic,
                     const Eigen::Matrix4d &extrinsic) {
        scene_->SetupCamera(intrinsic, extrinsic,
                            scene_->GetScene()->GetBoundingBox());
        scene_->ForceRedraw();
    }

    void SetupCamera(const Eigen::Matrix3d &intrinsic,
                     const Eigen::Matrix4d &extrinsic,
                     int intrinsic_width_px,
                     int intrinsic_height_px) {
        scene_->SetupCamera(intrinsic, extrinsic, intrinsic_width_px,
                            intrinsic_height_px,
                            scene_->GetScene()->GetBoundingBox());
        scene_->ForceRedraw();
    }

    void ResetCameraToDefault() {
        auto scene = scene_->GetScene();
        scene_->SetupCamera(60.0f, scene->GetBoundingBox(), {0.0f, 0.0f, 0.0f});
        scene_->ForceRedraw();
    }

    void SetBackground(const Eigen::Vector4f &bg_color,
                       std::shared_ptr<geometry::Image> bg_image) {
        auto old_default_color = CalcDefaultUnlitColor();
        ui_state_.bg_color = bg_color;
        settings.bg_color->SetValue(bg_color.x(), bg_color.y(), bg_color.z());
        auto scene = scene_->GetScene();
        scene->SetBackground(ui_state_.bg_color, bg_image);

        auto new_default_color = CalcDefaultUnlitColor();
        if (new_default_color != old_default_color) {
            for (auto &o : objects_) {
                if (o.is_color_default) {
                    o.material.base_color = new_default_color;
                    OverrideMaterial(o.name, o.material,
                                     ui_state_.scene_shader);
                }
            }
        }

        scene_->ForceRedraw();
    }

    void ShowSettings(bool show, bool cancel_auto_show = true) {
        if (cancel_auto_show) {
            can_auto_show_settings_ = false;
        }
        ui_state_.show_settings = show;
        settings.panel->SetVisible(show);
        auto menubar = Application::GetInstance().GetMenubar();
        if (menubar) {  // might not have been created yet
            menubar->SetChecked(MENU_SETTINGS, show);
        }
        window_->SetNeedsLayout();
    }

    void ShowSkybox(bool show) {
        ui_state_.show_skybox = show;
        settings.show_skybox->SetChecked(show);  // in case called manually
        scene_->GetScene()->ShowSkybox(show);
        scene_->ForceRedraw();
    }

    void ShowAxes(bool show) {
        ui_state_.show_axes = show;
        settings.show_axes->SetChecked(show);  // in case called manually
        scene_->GetScene()->ShowAxes(show);
        scene_->ForceRedraw();
    }

    void ShowGround(bool show) {
        ui_state_.show_ground = show;
        settings.show_ground->SetChecked(show);  // in case called manually
        scene_->GetScene()->ShowGroundPlane(show, ui_state_.ground_plane);
        scene_->ForceRedraw();
    }

    void SetGroundPlane(rendering::Scene::GroundPlane plane) {
        ui_state_.ground_plane = plane;
        if (plane == rendering::Scene::GroundPlane::XZ) {
            settings.ground_plane->SetSelectedIndex(0);
        } else if (plane == rendering::Scene::GroundPlane::XY) {
            settings.ground_plane->SetSelectedIndex(1);
        } else {
            settings.ground_plane->SetSelectedIndex(2);
        }
        // Update ground plane if it is currently showing
        if (ui_state_.show_ground) {
            scene_->GetScene()->ShowGroundPlane(ui_state_.show_ground, plane);
            scene_->ForceRedraw();
        }
    }

    void EnableSunFollowsCamera(bool enable) {
        auto low_scene = scene_->GetScene()->GetScene();
        if (enable) {
            scene_->SetOnCameraChanged([this](rendering::Camera *cam) {
                auto low_scene = scene_->GetScene()->GetScene();
                low_scene->SetSunLightDirection(cam->GetForwardVector());
            });
            low_scene->SetSunLightDirection(
                    scene_->GetScene()->GetCamera()->GetForwardVector());
            scene_->SetSunInteractorEnabled(false);
        } else {
            scene_->SetOnCameraChanged(
                    std::function<void(rendering::Camera *)>());
            low_scene->SetSunLightDirection(ui_state_.sun_dir);
            scene_->SetSunInteractorEnabled(true);
        }
    }

    void EnableInspectionRelatedUI(bool enable) {
        settings.show_skybox->SetEnabled(enable);
        settings.lighting->SetEnabled(enable);
        settings.use_ibl->SetEnabled(enable);
        settings.ibl_intensity->SetEnabled(enable);
        settings.ibl_names->SetEnabled(enable);
        settings.use_sun->SetEnabled(enable);
        settings.sun_dir->SetEnabled(enable);
        settings.sun_color->SetEnabled(enable);
        settings.mouse_buttons[SceneWidget::Controls::ROTATE_SUN]->SetEnabled(
                enable);
        settings.sun_follows_camera->SetEnabled(enable);
        settings.wireframe_mode->SetEnabled(enable);
    }

    void EnableBasicMode(bool enable) {
        auto o3dscene = scene_->GetScene();
        auto view = o3dscene->GetView();
        auto low_scene = o3dscene->GetScene();
        if (enable) {
            // Set lighting environment for inspection
            o3dscene->SetBackground({1.f, 1.f, 1.f, 1.f});
            low_scene->ShowSkybox(false);
            low_scene->EnableIndirectLight(false);
            low_scene->EnableSunLight(true);
            low_scene->SetSunLightIntensity(160000.f);
            view->SetShadowing(false, View::ShadowType::kPCF);
            view->SetPostProcessing(false);
            if (!ui_state_.sun_follows_camera) {
                EnableSunFollowsCamera(true);
                settings.sun_follows_camera->SetChecked(true);
                was_using_sun_follows_cam_ = false;
            } else {
                was_using_sun_follows_cam_ = true;
            }
            // Update geometry for inspection
            settings.wireframe_mode->SetChecked(false);
            EnableWireframeMode(false);
            UpdateGeometryForInspectionMode(true);
            EnableInspectionRelatedUI(false);
            // Force screen redraw
            scene_->ForceRedraw();
        } else {
            view->SetPostProcessing(true);
            view->SetShadowing(true, View::ShadowType::kPCF);
            UpdateGeometryForInspectionMode(false);
            EnableInspectionRelatedUI(true);
            if (!was_using_sun_follows_cam_) {
                settings.sun_follows_camera->SetChecked(false);
                EnableSunFollowsCamera(false);
            }
            SetUIState(ui_state_);
        }
    }

    void EnableWireframeMode(bool enable) {
        auto o3dscene = scene_->GetScene();
        auto view = o3dscene->GetView();
        auto low_scene = o3dscene->GetScene();
        UpdateGeometryForWireframeMode(enable);
        if (enable) {
            o3dscene->SetBackground({0.1f, 0.1f, 0.1f, 1.0f});
            low_scene->ShowSkybox(false);
            view->SetWireframe(true);
            scene_->ForceRedraw();
        } else {
            view->SetWireframe(false);
            SetUIState(ui_state_);
        }
    }

    void SetPointSize(int px) {
        ui_state_.point_size = px;
        settings.point_size->SetValue(double(px));

        px = int(ConvertToScaledPixels(px));
        for (auto &o : objects_) {
            // Ignore Models since they can never be point clouds
            if (o.model) continue;

            o.material.point_size = float(px);
            OverrideMaterial(o.name, o.material, ui_state_.scene_shader);
        }
        for (auto &o : inspection_objects_) {
            o.material.point_size = float(px);
            OverrideMaterial(o.name, o.material, ui_state_.scene_shader);
        }

        auto bbox_extend = scene_->GetScene()->GetBoundingBox().GetExtent();
        auto psize = double(std::max(5, px)) * 0.000666 *
                     std::max(bbox_extend.x(),
                              std::max(bbox_extend.y(), bbox_extend.z()));
        selections_->SetPointSize(psize);

        scene_->SetPickablePointSize(px);
        scene_->ForceRedraw();
    }

    void SetLineWidth(int px) {
        ui_state_.line_width = px;

        px = int(ConvertToScaledPixels(px));
        for (auto &o : objects_) {
            // Ignore Models since they can never be point clouds
            if (o.model) continue;

            o.material.line_width = float(px);
            OverrideMaterial(o.name, o.material, ui_state_.scene_shader);
        }
        for (auto &o : inspection_objects_) {
            o.material.line_width = float(px);
            OverrideMaterial(o.name, o.material, ui_state_.scene_shader);
        }
        scene_->ForceRedraw();
    }

    void SetShader(O3DVisualizer::Shader shader) {
        // Don't force material override if no change
        if (ui_state_.scene_shader == shader) return;

        ui_state_.scene_shader = shader;
        for (auto &o : objects_) {
            OverrideMaterial(o.name, o.material, shader);
        }
        for (auto &o : inspection_objects_) {
            OverrideMaterial(o.name, o.material, shader);
        }
        scene_->ForceRedraw();
    }

    void OverrideMaterial(const std::string &name,
                          const MaterialRecord &original_material,
                          O3DVisualizer::Shader shader) {
        bool is_lines = (original_material.shader == "unlitLine");
        bool is_gradient = (original_material.shader == "unlitGradient");
        auto scene = scene_->GetScene();
        // Lines are already unlit, so keep using the original shader when in
        // unlit mode so that we can keep the wide lines.
        if (shader == Shader::STANDARD || is_gradient ||
            (shader == Shader::UNLIT && is_lines)) {
            scene->ModifyGeometryMaterial(name, original_material);
        } else {
            MaterialRecord m = original_material;
            m.shader = GetShaderString(shader);
            scene->ModifyGeometryMaterial(name, m);
        }
    }

    float ConvertToScaledPixels(int px) {
        return std::round(px * window_->GetScaling());
    }

    const char *GetShaderString(O3DVisualizer::Shader shader) {
        switch (shader) {
            case Shader::STANDARD:
                return nullptr;
            case Shader::UNLIT:
                return "defaultUnlit";
            case Shader::NORMALS:
                return "normals";
            case Shader::DEPTH:
                return "depth";
            default:
                utility::LogWarning(
                        "O3DVisualizer::GetShaderString(): unhandled Shader "
                        "value");
                return nullptr;
        }
    }

    void SetIBL(std::string path) {
        std::string ibl_path;
        if (path == "") {
            // Set IBL back to default
            ibl_path =
                    std::string(Application::GetInstance().GetResourcePath()) +
                    std::string("/") + std::string(kDefaultIBL);
        } else if (utility::filesystem::FileExists(path + "_ibl.ktx")) {
            // Set IBL to named IBL - probably came from selecting in UI
            ibl_path = path;
        } else if (utility::filesystem::FileExists(path)) {
            // User specified full path to IBL file
            if (path.find("_ibl.ktx") == path.size() - 8) {
                ibl_path = path.substr(0, path.size() - 8);
            } else {
                utility::LogWarning(
                        "Could not load IBL path. Filename must be of the form "
                        "'name_ibl.ktx' and be paired with 'name_skybox.ktx'");
                return;
            }
        } else {
            // User specified the IBL 'stem' without the full path
            ibl_path =
                    std::string(Application::GetInstance().GetResourcePath()) +
                    "/" + path;
            if (!utility::filesystem::FileExists(ibl_path + "_ibl.ktx")) {
                return;
            }
        }
        ui_state_.ibl_path = ibl_path;
        scene_->GetScene()->GetScene()->SetIndirectLight(ibl_path);
        scene_->ForceRedraw();
    }

    void SetIBLIntensity(float intensity) {
        ui_state_.ibl_intensity = intensity;
        SetUIState(ui_state_);
    }

    void SetLightingProfile(const LightingProfile &profile) {
        Eigen::Vector3f sun_dir = {0.577f, -0.577f, -0.577f};
        auto scene = scene_->GetScene();
        scene->SetLighting(profile.profile, sun_dir);
        ui_state_.use_ibl =
                (profile.profile != Open3DScene::LightingProfile::HARD_SHADOWS);
        ui_state_.use_sun =
                (profile.profile != Open3DScene::LightingProfile::NO_SHADOWS);
        ui_state_.ibl_intensity =
                int(scene->GetScene()->GetIndirectLightIntensity());
        ui_state_.sun_intensity =
                int(scene->GetScene()->GetSunLightIntensity());
        ui_state_.sun_dir = sun_dir;
        ui_state_.sun_color = {1.0f, 1.0f, 1.0f};
        SetUIState(ui_state_);
        // SetUIState will set the combobox to "Custom", so undo that.
        this->settings.lighting->SetSelectedValue(profile.name.c_str());
    }

    void SetMouseMode(SceneWidget::Controls mode) {
        if (selections_->IsActive()) {
            selections_->MakeInactive();
        }

        scene_->SetViewControls(mode);
        if (mode == SceneWidget::Controls::PICK_GEOMETRY) {
            // Always update because object pose may change.
            UpdateSelectableGeometry();
        }
        
        // Keep the bboxes when rotating the models.
        if (mode != SceneWidget::Controls::PICK_GEOMETRY && 
            mode != SceneWidget::Controls::ROTATE_MODEL) {
            for (auto &o : objects_) {
                std::string name = std::string("__selbbox_") + o.name;
                auto scene = scene_->GetScene();
                if (scene->HasGeometry(name)) {
                    scene->RemoveGeometry(name);
                }
            }
        }

        ui_state_.mouse_mode = mode;
        settings.view_mouse_mode = mode;
        for (const auto &t_b : settings.mouse_buttons) {
            t_b.second->SetOn(false);
        }
        auto it = settings.mouse_buttons.find(mode);
        if (it != settings.mouse_buttons.end()) {
            it->second->SetOn(true);
        }
    }

    void SetPicking() {
        if (selections_->GetNumberOfSets() == 0) {
            NewSelectionSet();
        }
        if (selections_need_update_) {
            UpdateSelectableGeometry();
        }
        selections_->MakeActive();
    }

    std::vector<O3DVisualizerSelections::SelectionSet> GetSelectionSets()
            const {
        return selections_->GetSets();
    }

    void SetCurrentTime(double t) {
        ui_state_.current_time = t;
        if (ui_state_.current_time > max_time_) {
            ui_state_.current_time = min_time_;
        }
        for (auto &o : objects_) {
            UpdateGeometryVisibility(o);
        }
        UpdateTimeUI();

        if (on_animation_) {
            on_animation_(ui_state_.current_time);
        }
    }

    void SetAnimating(bool is_animating) {
        if (is_animating == ui_state_.is_animating) {
            return;
        }

        ui_state_.is_animating = is_animating;
        if (is_animating) {
            ui_state_.current_time = max_time_;
            auto now = Application::GetInstance().Now();
            start_animation_clock_time_ = now;
            last_animation_tick_clock_time_ = now;
            if (on_animation_tick_) {
                window_->SetOnTickEvent(on_animation_tick_);
            } else {
                window_->SetOnTickEvent(
                        [this]() -> bool { return this->OnAnimationTick(); });
            }
        } else {
            window_->SetOnTickEvent(nullptr);
            SetCurrentTime(0.0);
            next_animation_tick_clock_time_ = 0.0;
        }
        settings.time_slider->SetEnabled(!is_animating);
        settings.time_edit->SetEnabled(!is_animating);
    }

    void SetOnAnimationTick(
            O3DVisualizer &o3dvis,
            std::function<TickResult(O3DVisualizer &, double, double)> cb) {
        if (cb) {
            on_animation_tick_ = [this, &o3dvis, cb]() -> bool {
                auto now = Application::GetInstance().Now();
                auto dt = now - this->last_animation_tick_clock_time_;
                auto total_time = now - this->start_animation_clock_time_;
                this->last_animation_tick_clock_time_ = now;

                auto result = cb(o3dvis, dt, total_time);

                if (result == TickResult::REDRAW) {
                    this->scene_->ForceRedraw();
                    return true;
                } else {
                    return false;
                }
            };
        } else {
            on_animation_tick_ = nullptr;
        }
    }

    void SetUIState(const UIState &new_state) {
        int point_size_changed = (new_state.point_size != ui_state_.point_size);
        int line_width_changed = (new_state.line_width != ui_state_.line_width);
        bool ibl_path_changed = (new_state.ibl_path != ui_state_.ibl_path);
        auto old_enabled_groups = ui_state_.enabled_groups;
        bool old_is_animating = ui_state_.is_animating;
        bool new_is_animating = new_state.is_animating;
        bool is_new_lighting =
                (ibl_path_changed || new_state.use_ibl != ui_state_.use_ibl ||
                 new_state.use_sun != ui_state_.use_sun ||
                 new_state.ibl_intensity != ui_state_.ibl_intensity ||
                 new_state.sun_intensity != ui_state_.sun_intensity ||
                 new_state.sun_dir != ui_state_.sun_dir ||
                 new_state.sun_color != ui_state_.sun_color);
        bool in_basic_mode = settings.basic_mode->IsChecked();

        if (&new_state != &ui_state_) {
            ui_state_ = new_state;
        }

        if (ibl_path_changed) {
            SetIBL(ui_state_.ibl_path);
        }

        ShowSettings(ui_state_.show_settings, false);
        SetShader(ui_state_.scene_shader);
        SetBackground(ui_state_.bg_color, nullptr);
        if (!in_basic_mode) ShowSkybox(ui_state_.show_skybox);
        ShowAxes(ui_state_.show_axes);
        ShowGround(ui_state_.show_ground);

        if (point_size_changed) {
            SetPointSize(ui_state_.point_size);
        }
        if (line_width_changed) {
            SetLineWidth(ui_state_.line_width);
        }

        settings.use_ibl->SetChecked(ui_state_.use_ibl);
        settings.use_sun->SetChecked(ui_state_.use_sun);
        settings.ibl_intensity->SetValue(ui_state_.ibl_intensity);
        settings.sun_intensity->SetValue(ui_state_.sun_intensity);
        settings.sun_dir->SetValue(ui_state_.sun_dir);
        settings.sun_color->SetValue(ui_state_.sun_color);
        // Re-assign intensity in case it was out of range.
        ui_state_.ibl_intensity = settings.ibl_intensity->GetIntValue();
        ui_state_.sun_intensity = settings.sun_intensity->GetIntValue();

        if (ui_state_.sun_follows_camera) {
            settings.sun_dir->SetEnabled(false);
            settings.mouse_buttons[SceneWidget::Controls::ROTATE_SUN]
                    ->SetEnabled(false);
        } else {
            settings.sun_dir->SetEnabled(true);
            settings.mouse_buttons[SceneWidget::Controls::ROTATE_SUN]
                    ->SetEnabled(true);
        }

        if (is_new_lighting) {
            settings.lighting->SetSelectedValue(kCustomName);
        }

        auto *raw_scene = scene_->GetScene()->GetScene();
        if (!in_basic_mode) {
            raw_scene->EnableIndirectLight(ui_state_.use_ibl);
            raw_scene->SetIndirectLightIntensity(
                    float(ui_state_.ibl_intensity));
            raw_scene->SetSunLightColor(ui_state_.sun_color);
            if (!ui_state_.sun_follows_camera) {
                raw_scene->SetSunLightDirection(ui_state_.sun_dir);
            }
        }
        raw_scene->EnableSunLight(ui_state_.use_sun);
        raw_scene->SetSunLightIntensity(ui_state_.sun_intensity);

        if (old_enabled_groups != ui_state_.enabled_groups) {
            for (auto &group : added_groups_) {
                bool enabled = (ui_state_.enabled_groups.find(group) !=
                                ui_state_.enabled_groups.end());
                EnableGroup(group, enabled);
            }
        }

        if (old_is_animating != new_is_animating) {
            ui_state_.is_animating = old_is_animating;
            SetAnimating(new_is_animating);
        }

        scene_->ForceRedraw();
    }

    void AddGroup(const std::string &group) {
#if GROUPS_USE_TREE
        if (added_groups_.find(group) == added_groups_.end()) {
            added_groups_.insert(group);
            ui_state_.enabled_groups.insert(group);
        }
        if (added_groups_.size() == 2) {
            UpdateObjectTree();
        }
#else
        if (added_groups_.find(group) == added_groups_.end()) {
            added_groups_.insert(group);
            ui_state_.enabled_groups.insert(group);

            auto cell = std::make_shared<CheckableTextTreeCell>(
                    group.c_str(), true, [this, group](bool is_on) {
                        this->EnableGroup(group, is_on);
                    });
            auto root = settings.groups->GetRootItem();
            settings.groups->AddItem(root, cell);
        }
        if (added_groups_.size() >= 2) {
            settings.groups_panel->SetVisible(true);
        }
#endif  // GROUPS_USE_TREE
    }

    void EnableGroup(const std::string &group, bool enable) {
#if GROUPS_USE_TREE
        auto group_it = settings.group2itemid.find(group);
        if (group_it != settings.group2itemid.end()) {
            auto cell = settings.geometries->GetItem(group_it->second);
            auto group_cell =
                    std::dynamic_pointer_cast<CheckableTextTreeCell>(cell);
            if (group_cell) {
                group_cell->GetCheckbox()->SetChecked(enable);
            }
        }
#endif  // GROUPS_USE_TREE
        if (enable) {
            ui_state_.enabled_groups.insert(group);
        } else {
            ui_state_.enabled_groups.erase(group);
        }
        for (auto &o : objects_) {
            UpdateGeometryVisibility(o);
        }
    }

    void AddObjectToTree(const DrawObject &o) {
        TreeView::ItemId parent = settings.geometries->GetRootItem();
#if GROUPS_USE_TREE
        if (added_groups_.size() >= 2) {
            auto it = settings.group2itemid.find(o.group);
            if (it != settings.group2itemid.end()) {
                parent = it->second;
            } else {
                auto cell = std::make_shared<CheckableTextTreeCell>(
                        o.group.c_str(), true,
                        [this, group = o.group](bool is_on) {
                            this->EnableGroup(group, is_on);
                        });
                parent = settings.geometries->AddItem(parent, cell);
                settings.group2itemid[o.group] = parent;
            }
        }
#endif  // GROUPS_USE_TREE

        int flag = DrawObjectTreeCell::FLAG_NONE;
#if !GROUPS_USE_TREE
        flag |= (added_groups_.size() >= 2 ? DrawObjectTreeCell::FLAG_GROUP
                                           : 0);
#endif  // !GROUPS_USE_TREE
        flag |= (min_time_ != max_time_ ? DrawObjectTreeCell::FLAG_TIME : 0);
        auto cell = std::make_shared<DrawObjectTreeCell>(
                o.name.c_str(), o.group.c_str(), o.time, o.is_visible, flag,
                [this, name = o.name](bool is_on) {
                    ShowGeometry(name, is_on);
                });
        auto id = settings.geometries->AddItem(parent, cell);
        settings.object2itemid[o.name] = id;
    }

    void UpdateObjectTree() {
#if GROUPS_USE_TREE
        settings.group2itemid.clear();
#endif  // GROUPS_USE_TREE
        settings.object2itemid.clear();
        settings.geometries->Clear();

        for (auto &o : objects_) {
            AddObjectToTree(o);
        }
    }

    void UpdateTimeUIRange() {
        bool enabled = (min_time_ < max_time_);
        settings.time_slider->SetEnabled(enabled);
        settings.time_edit->SetEnabled(enabled);
        settings.play->SetEnabled(enabled);

        settings.time_slider->SetLimits(min_time_, max_time_);
        ui_state_.current_time = std::min(
                max_time_, std::max(min_time_, ui_state_.current_time));
        UpdateTimeUI();
    }

    void UpdateTimeUI() {
        settings.time_slider->SetValue(ui_state_.current_time);
        settings.time_edit->SetValue(ui_state_.current_time);
    }

    void UpdateGeometryVisibility(const DrawObject &o) {
        scene_->GetScene()->ShowGeometry(o.name, IsGeometryVisible(o));
        scene_->ForceRedraw();
    }

    bool IsGeometryVisible(const DrawObject &o) {
        bool is_current =
                (o.time >= ui_state_.current_time &&
                 o.time < ui_state_.current_time + ui_state_.time_step);
        bool is_group_enabled = (ui_state_.enabled_groups.find(o.group) !=
                                 ui_state_.enabled_groups.end());
        bool is_visible = o.is_visible;
        return (is_visible & is_current & is_group_enabled);
    }

    void NewSelectionSet() {
        selections_->NewSet();
        UpdateSelectionSetList();
        SelectSelectionSet(int(selections_->GetNumberOfSets()) - 1);
    }

    void RemoveSelectionSet(int index) {
        selections_->RemoveSet(index);
        if (selections_->GetNumberOfSets() == 0) {
            // You can remove the last set, but there must always be one
            // set, so we re-create one. (So removing the last set has the
            // effect of clearing it.)
            selections_->NewSet();
        }
        UpdateSelectionSetList();
    }

    void SelectSelectionSet(int index) {
        settings.selection_sets->SetSelectedIndex(index);
        selections_->SelectSet(index);
        scene_->ForceRedraw();  // redraw with new selection highlighted
    }

    void UpdateSelectionSetList() {
        size_t n = selections_->GetNumberOfSets();
        int idx = settings.selection_sets->GetSelectedIndex();
        idx = std::max(0, idx);
        idx = std::min(idx, int(n) - 1);

        std::vector<std::string> items;
        items.reserve(n);
        for (size_t i = 0; i < n; ++i) {
            std::stringstream s;
            s << "Set " << (i + 1);
            items.push_back(s.str());
        }
        settings.selection_sets->SetItems(items);
        SelectSelectionSet(idx);
        window_->PostRedraw();
    }

    void UpdateSelectableGeometry() {
        std::vector<SceneWidget::PickableGeometry> pickable;
        // Count number of meshes stored in TriangleMeshModels
        size_t model_mesh_count = 0;
        size_t model_count = 0;
        for (auto &o : objects_) {
            if (!IsGeometryVisible(o)) {
                continue;
            }
            if (o.model.get()) {
                model_count++;
                model_mesh_count += o.model.get()->meshes_.size();
            }
        }
        pickable.reserve(objects_.size() + model_mesh_count - model_count);
        for (auto &o : objects_) {
            if (!IsGeometryVisible(o)) {
                continue;
            }
            if (o.model.get()) {
                for (auto &g : o.model->meshes_) {
                    pickable.emplace_back(g.mesh_name, g.mesh.get(),
                                          o.tgeometry.get());
                }
            } else {
                pickable.emplace_back(o.name, o.geometry.get(),
                                      o.tgeometry.get());
                pickable.back().transform = scene_->GetScene()->GetGeometryTransform(o.name);
            }
        }
        selections_->SetSelectableGeometry(pickable);
    }

    bool OnAnimationTick() {
        auto now = Application::GetInstance().Now();
        if (now >= next_animation_tick_clock_time_) {
            SetCurrentTime(ui_state_.current_time + ui_state_.time_step);
            UpdateAnimationTickClockTime(now);

            return true;
        }
        return false;
    }
    void UpdateAnimationTickClockTime(double now) {
        next_animation_tick_clock_time_ = now + ui_state_.frame_delay;
    }

    void ExportCurrentImage(const std::string &path) {
        scene_->EnableSceneCaching(false);
        scene_->GetScene()->GetScene()->RenderToImage(
                [this, path](std::shared_ptr<geometry::Image> image) mutable {
                    if (!io::WriteImage(path, *image)) {
                        this->window_->ShowMessageBox(
                                "Error",
                                (std::string("Could not write image to ") +
                                 path + ".")
                                        .c_str());
                    }
                    scene_->EnableSceneCaching(true);
                });
    }

    void OnAbout() {
        auto &theme = window_->GetTheme();
        auto dlg = std::make_shared<gui::Dialog>("About");

        auto title = std::make_shared<gui::Label>(
                (std::string("Open3D ") + OPEN3D_VERSION).c_str());
        auto text = std::make_shared<gui::Label>(
                "The MIT License (MIT)\n"
                "Copyright (c) 2018-2023 www.open3d.org\n\n"

                "Permission is hereby granted, free of charge, to any person "
                "obtaining a copy of this software and associated "
                "documentation files (the \"Software\"), to deal in the "
                "Software without restriction, including without limitation "
                "the rights to use, copy, modify, merge, publish, distribute, "
                "sublicense, and/or sell copies of the Software, and to "
                "permit persons to whom the Software is furnished to do so, "
                "subject to the following conditions:\n\n"

                "The above copyright notice and this permission notice shall "
                "be included in all copies or substantial portions of the "
                "Software.\n\n"

                "THE SOFTWARE IS PROVIDED \"AS IS\", WITHOUT WARRANTY OF ANY "
                "KIND, EXPRESS OR IMPLIED, INCLUDING BUT NOT LIMITED TO THE "
                "WARRANTIES OF MERCHANTABILITY, FITNESS FOR A PARTICULAR "
                "PURPOSE AND NONINFRINGEMENT. IN NO EVENT SHALL THE AUTHORS OR "
                "COPYRIGHT HOLDERS BE LIABLE FOR ANY CLAIM, DAMAGES OR OTHER "
                "LIABILITY, WHETHER IN AN ACTION OF CONTRACT, TORT OR "
                "OTHERWISE, ARISING FROM, OUT OF OR IN CONNECTION WITH THE "
                "SOFTWARE OR THE USE OR OTHER DEALINGS IN THE SOFTWARE.");
        auto ok = std::make_shared<gui::Button>("OK");
        ok->SetOnClicked([this]() { this->window_->CloseDialog(); });

        gui::Margins margins(theme.font_size);
        auto layout = std::make_shared<gui::Vert>(0, margins);
        layout->AddChild(gui::Horiz::MakeCentered(title));
        layout->AddFixed(theme.font_size);
        auto v = std::make_shared<gui::ScrollableVert>(0);
        v->AddChild(text);
        layout->AddChild(v);
        layout->AddFixed(theme.font_size);
        layout->AddChild(gui::Horiz::MakeCentered(ok));
        dlg->AddChild(layout);

        window_->ShowDialog(dlg);
    }

    void OnExportRGB() {
        auto dlg = std::make_shared<gui::FileDialog>(
                gui::FileDialog::Mode::SAVE, "Save File", window_->GetTheme());
        dlg->AddFilter(".png", "PNG images (.png)");
        dlg->AddFilter("", "All files");
        dlg->SetOnCancel([this]() { this->window_->CloseDialog(); });
        dlg->SetOnDone([this](const char *path) {
            this->window_->CloseDialog();
            this->ExportCurrentImage(path);
        });
        window_->ShowDialog(dlg);
    }

    void OnClose() { window_->Close(); }

    void OnToggleSettings() { ShowSettings(!ui_state_.show_settings); }

    std::string UniquifyName(const std::string &name) {
        if (added_names_.find(name) == added_names_.end()) {
            return name;
        }

        int n = 0;
        std::string unique;
        do {
            n += 1;
            std::stringstream s;
            s << name << "_" << n;
            unique = s.str();
        } while (added_names_.find(unique) != added_names_.end());

        return unique;
    }

    Eigen::Vector4f CalcDefaultUnlitColor() {
        float luminosity = 0.21f * ui_state_.bg_color.x() +
                           0.72f * ui_state_.bg_color.y() +
                           0.07f * ui_state_.bg_color.z();
        if (luminosity >= 0.5f) {
            return {0.0f, 0.0f, 0.0f, 1.0f};
        } else {
            return {1.0f, 1.0f, 1.0f, 1.0f};
        }
    }

    std::vector<std::string> GetListOfIBLs() {
        std::vector<std::string> ibls;
        std::vector<std::string> resource_files;
        std::string resource_path =
                Application::GetInstance().GetResourcePath();
        utility::filesystem::ListFilesInDirectory(resource_path,
                                                  resource_files);
        std::sort(resource_files.begin(), resource_files.end());
        for (auto &f : resource_files) {
            if (f.find("_ibl.ktx") == f.size() - 8) {
                auto name = utility::filesystem::GetFileNameWithoutDirectory(f);
                name = name.substr(0, name.size() - 8);
                ibls.push_back(name);
            }
        }
        return ibls;
    }
};

// ----------------------------------------------------------------------------
O3DVisualizer::O3DVisualizer(const std::string &title, int width, int height, ConstructParams param)
    : Window(title, width, height), impl_(new O3DVisualizer::Impl()) {
    impl_->Construct(this, param);

    // Create a message processor for incoming messages.
    auto on_geometry = [this](std::shared_ptr<geometry::Geometry3D> geom,
                              const std::string &path, int time,
                              const std::string &layer) {
        impl_->AddGeometry(path, geom, nullptr, nullptr, nullptr, layer, time,
                           true);
        if (impl_->objects_.size() == 1) {
            impl_->ResetCameraToDefault();
        }
    };
    impl_->message_processor_ =
            std::make_shared<MessageProcessor>(this, on_geometry);

    // Create the app menu. We will take over the existing menubar (if any)
    // since a) we need to cache a pointer, and b) we should be the only
    // window, since the whole point of this class is to have an easy way to
    // visualize something with a blocking call to draw().
    auto menu = std::make_shared<Menu>();
#if defined(__APPLE__)
    // The first menu item to be added on macOS becomes the application
    // menu (no matter its name)
    auto app_menu = std::make_shared<Menu>();
    app_menu->AddItem("About", MENU_ABOUT);
    menu->AddMenu("Open3D", app_menu);
#endif  // __APPLE__

    if (Application::GetInstance().UsingNativeWindows()) {
        auto file_menu = std::make_shared<Menu>();
        file_menu->AddItem("Export Current Image...", MENU_EXPORT_RGB);
        file_menu->AddSeparator();
        file_menu->AddItem("Close Window", MENU_CLOSE, KeyName::KEY_W);
        menu->AddMenu("File", file_menu);
    }

    auto actions_menu = std::make_shared<Menu>();
    actions_menu->AddItem("Show Settings", MENU_SETTINGS);
    actions_menu->SetChecked(MENU_SETTINGS, false);
    menu->AddMenu("Actions", actions_menu);
    impl_->settings.actions_menu = actions_menu.get();

#if !defined(__APPLE__)
    auto help_menu = std::make_shared<Menu>();
    help_menu->AddItem("About", MENU_ABOUT);
    menu->AddMenu("Help", help_menu);
#endif  // !__APPLE__

    Application::GetInstance().SetMenubar(menu);

    SetOnMenuItemActivated(MENU_ABOUT, [this]() { this->impl_->OnAbout(); });
    SetOnMenuItemActivated(MENU_EXPORT_RGB,
                           [this]() { this->impl_->OnExportRGB(); });
    SetOnMenuItemActivated(MENU_CLOSE, [this]() { this->impl_->OnClose(); });
    SetOnMenuItemActivated(MENU_SETTINGS,
                           [this]() { this->impl_->OnToggleSettings(); });

    impl_->ShowSettings(false, false);
}

O3DVisualizer::~O3DVisualizer() {}

Open3DScene *O3DVisualizer::GetScene() const {
    return impl_->scene_->GetScene().get();
}

SceneWidget *O3DVisualizer::GetSceneWidget() const {
    return impl_->scene_;
}

void O3DVisualizer::StartRPCInterface(const std::string &address, int timeout) {
    impl_->receiver_ = std::make_shared<io::rpc::ZMQReceiver>(address, timeout);
    impl_->receiver_->SetMessageProcessor(impl_->message_processor_);

    try {
        utility::LogInfo("Starting to listen on {}", address);
        impl_->receiver_->Start();
    } catch (std::exception &e) {
        utility::LogWarning("Failed to start RPC interface: {}", e.what());
    }
}

void O3DVisualizer::StopRPCInterface() {
    if (impl_->receiver_) {
        utility::LogInfo("Stopping RPC interface");
    }
    impl_->receiver_.reset();
}

void O3DVisualizer::AddAction(const std::string &name,
                              std::function<void(O3DVisualizer &)> callback) {
    // Add button to the "Custom Actions" segment in the UI
    SmallButton *button = new SmallButton(name.c_str());
    button->SetOnClicked([this, callback]() { callback(*this); });
    impl_->settings.actions->AddChild(GiveOwnership(button));

    SetNeedsLayout();
    impl_->settings.actions_panel->SetVisible(true);
    impl_->settings.actions_panel->SetIsOpen(true);

    if (impl_->can_auto_show_settings_ &&
        impl_->settings.actions->size() == 1) {
        impl_->ShowSettings(true);
    }

    // Add menu item
    if (impl_->settings.menuid2action.empty()) {
        impl_->settings.actions_menu->AddSeparator();
    }
    int id = MENU_ACTIONS_BASE + int(impl_->settings.menuid2action.size());
    impl_->settings.actions_menu->AddItem(name.c_str(), id);
    impl_->settings.menuid2action[id] = callback;
    SetOnMenuItemActivated(id, [this, callback]() { callback(*this); });
}

void O3DVisualizer::SetBackground(
        const Eigen::Vector4f &bg_color,
        std::shared_ptr<geometry::Image> bg_image /*= nullptr*/) {
    impl_->SetBackground(bg_color, bg_image);
}

void O3DVisualizer::SetShader(Shader shader) { impl_->SetShader(shader); }

void O3DVisualizer::AddGeometry(
        const std::string &name,
        std::shared_ptr<geometry::Geometry3D> geom,
        const rendering::MaterialRecord *material /*=nullptr*/,
        const std::string &group /*= ""*/,
        double time /*= 0.0*/,
        bool is_visible /*= true*/) {
    impl_->AddGeometry(name, geom, nullptr, nullptr, material, group, time,
                       is_visible);
}

void O3DVisualizer::AddGeometry(
        const std::string &name,
        std::shared_ptr<t::geometry::Geometry> tgeom,
        const rendering::MaterialRecord *material /*=nullptr*/,
        const std::string &group /*= ""*/,
        double time /*= 0.0*/,
        bool is_visible /*= true*/) {
    impl_->AddGeometry(name, nullptr, tgeom, nullptr, material, group, time,
                       is_visible);
}

void O3DVisualizer::AddGeometry(
        const std::string &name,
        std::shared_ptr<rendering::TriangleMeshModel> model,
        const rendering::MaterialRecord *material /*=nullptr*/,
        const std::string &group /*= ""*/,
        double time /*= 0.0*/,
        bool is_visible /*= true*/) {
    impl_->AddGeometry(name, nullptr, nullptr, model, material, group, time,
                       is_visible);
}

void O3DVisualizer::Add3DLabel(const Eigen::Vector3f &pos, const char *text) {
    impl_->Add3DLabel(pos, text);
}

void O3DVisualizer::Clear3DLabels() { impl_->Clear3DLabels(); }

void O3DVisualizer::UpdateGeometry(const std::string &name,
                                   std::shared_ptr<t::geometry::Geometry> tgeom,
                                   uint32_t update_flags) {
    impl_->UpdateGeometry(name, tgeom, update_flags);
}

void O3DVisualizer::RemoveGeometry(const std::string &name) {
    return impl_->RemoveGeometry(name);
}

void O3DVisualizer::ShowGeometry(const std::string &name, bool show) {
    return impl_->ShowGeometry(name, show);
}

O3DVisualizer::DrawObject O3DVisualizer::GetGeometry(
        const std::string &name) const {
    return impl_->GetGeometry(name);
}

MaterialRecord O3DVisualizer::GetGeometryMaterial(
        const std::string &name) const {
    return impl_->GetGeometryMaterial(name);
}

void O3DVisualizer::ModifyGeometryMaterial(
        const std::string &name, const rendering::MaterialRecord *material) {
    impl_->ModifyGeometryMaterial(name, material);
}

void O3DVisualizer::ShowSettings(bool show) { impl_->ShowSettings(show); }

void O3DVisualizer::ShowSkybox(bool show) { impl_->ShowSkybox(show); }

void O3DVisualizer::SetIBL(const std::string &path) { impl_->SetIBL(path); }

void O3DVisualizer::SetIBLIntensity(float intensity) {
    impl_->SetIBLIntensity(intensity);
}

void O3DVisualizer::ShowAxes(bool show) { impl_->ShowAxes(show); }

void O3DVisualizer::ShowGround(bool show) { impl_->ShowGround(show); }

void O3DVisualizer::SetGroundPlane(rendering::Scene::GroundPlane plane) {
    impl_->SetGroundPlane(plane);
}

void O3DVisualizer::EnableSunFollowsCamera(bool enable) {
    impl_->EnableSunFollowsCamera(enable);
}

void O3DVisualizer::EnableBasicMode(bool enable) {
    impl_->EnableBasicMode(enable);
}

void O3DVisualizer::EnableWireframeMode(bool enable) {
    impl_->EnableWireframeMode(enable);
}

void O3DVisualizer::SetPointSize(int point_size) {
    impl_->SetPointSize(point_size);
}

void O3DVisualizer::SetLineWidth(int line_width) {
    impl_->SetLineWidth(line_width);
}

void O3DVisualizer::SetMouseMode(SceneWidget::Controls mode) {
    impl_->SetMouseMode(mode);
}

void O3DVisualizer::EnableGroup(const std::string &group, bool enable) {
    impl_->EnableGroup(group, enable);
}

std::vector<O3DVisualizerSelections::SelectionSet>
O3DVisualizer::GetSelectionSets() const {
    return impl_->GetSelectionSets();
}

double O3DVisualizer::GetAnimationFrameDelay() const {
    return impl_->ui_state_.frame_delay;
}

void O3DVisualizer::SetAnimationFrameDelay(double secs) {
    impl_->ui_state_.frame_delay = secs;
}

double O3DVisualizer::GetAnimationTimeStep() const {
    return impl_->ui_state_.time_step;
}

void O3DVisualizer::SetAnimationTimeStep(double time_step) {
    impl_->ui_state_.time_step = time_step;
    SetAnimationFrameDelay(time_step);
}

double O3DVisualizer::GetAnimationDuration() const {
    return impl_->max_time_ - impl_->min_time_ + GetAnimationTimeStep();
}

void O3DVisualizer::SetAnimationDuration(double sec) {
    impl_->max_time_ = impl_->min_time_ + sec - GetAnimationTimeStep();
    impl_->UpdateTimeUIRange();
    impl_->settings.time_panel->SetVisible(impl_->min_time_ < impl_->max_time_);
}

double O3DVisualizer::GetCurrentTime() const {
    return impl_->ui_state_.current_time;
}

void O3DVisualizer::SetCurrentTime(double t) { impl_->SetCurrentTime(t); }

bool O3DVisualizer::GetIsAnimating() const {
    return impl_->ui_state_.is_animating;
}

void O3DVisualizer::SetAnimating(bool is_animating) {
    impl_->SetAnimating(is_animating);
}

void O3DVisualizer::SetupCamera(float fov,
                                const Eigen::Vector3f &center,
                                const Eigen::Vector3f &eye,
                                const Eigen::Vector3f &up) {
    impl_->SetupCamera(fov, center, eye, up);
}

void O3DVisualizer::SetupCamera(const camera::PinholeCameraIntrinsic &intrinsic,
                                const Eigen::Matrix4d &extrinsic) {
    impl_->SetupCamera(intrinsic, extrinsic);
}

void O3DVisualizer::SetupCamera(const Eigen::Matrix3d &intrinsic,
                                const Eigen::Matrix4d &extrinsic,
                                int intrinsic_width_px,
                                int intrinsic_height_px) {
    impl_->SetupCamera(intrinsic, extrinsic, intrinsic_width_px,
                       intrinsic_height_px);
}

void O3DVisualizer::ResetCameraToDefault() {
    return impl_->ResetCameraToDefault();
}

O3DVisualizer::UIState O3DVisualizer::GetUIState() const {
    return impl_->ui_state_;
}

void O3DVisualizer::SetOnAnimationFrame(
        std::function<void(O3DVisualizer &, double)> cb) {
    if (cb) {
        impl_->on_animation_ = [this, cb](double t) { cb(*this, t); };
    } else {
        impl_->on_animation_ = nullptr;
    }
}

void O3DVisualizer::SetOnAnimationTick(
        std::function<TickResult(O3DVisualizer &, double, double)> cb) {
    impl_->SetOnAnimationTick(*this, cb);
}

void O3DVisualizer::ExportCurrentImage(const std::string &path) {
    impl_->ExportCurrentImage(path);
}

void O3DVisualizer::Layout(const gui::LayoutContext &context) {
    auto em = context.theme.font_size;
    int settings_width = 16 * context.theme.font_size;
#if !GROUPS_USE_TREE
    if (impl_->added_groups_.size() >= 2) {
        settings_width += 5 * context.theme.font_size;
    }
#endif  // !GROUPS_USE_TREE
    if (impl_->min_time_ != impl_->max_time_) {
        settings_width += 3 * context.theme.font_size;
    }

    auto f = GetContentRect();
    impl_->settings.actions->SetWidth(settings_width -
                                      int(std::round(1.5 * em)));
    if (impl_->settings.panel->IsVisible()) {
        impl_->scene_->SetFrame(
                Rect(f.x, f.y, f.width - settings_width, f.height));
        impl_->settings.panel->SetFrame(Rect(f.GetRight() - settings_width, f.y,
                                             settings_width, f.height));
    } else {
        impl_->scene_->SetFrame(f);
    }

    Super::Layout(context);
}

}  // namespace visualizer
}  // namespace visualization
}  // namespace open3d<|MERGE_RESOLUTION|>--- conflicted
+++ resolved
@@ -544,14 +544,9 @@
 Cmd-shift-click to deselect a point
 Cmd-alt-click to polygon select)";
 #else
-<<<<<<< HEAD
-        const char *selection_help =
-                "Ctrl-click to select a point\nCtrl-alt-click to polygon select";
-=======
         const char *selection_help = R"(Ctrl-click to select a point
 Ctrl-shift-click to deselect a point
 Ctrl-alt-click to polygon select)";
->>>>>>> a1fb32c9
 #endif  // __APPLE__
         h = new Horiz();
         h->AddStretch();
