// ----------------------------------------------------------------------------
// -                        Open3D: www.open3d.org                            -
// ----------------------------------------------------------------------------
// Copyright (c) 2018-2023 www.open3d.org
// SPDX-License-Identifier: MIT
// ----------------------------------------------------------------------------

#include "open3d/visualization/visualizer/O3DVisualizer.h"

#include <set>
#include <unordered_map>
#include <unordered_set>

#include "open3d/Open3DConfig.h"
#include "open3d/geometry/Image.h"
#include "open3d/geometry/LineSet.h"
#include "open3d/geometry/Octree.h"
#include "open3d/geometry/PointCloud.h"
#include "open3d/geometry/VoxelGrid.h"
#include "open3d/io/ImageIO.h"
#include "open3d/io/rpc/ZMQReceiver.h"
#include "open3d/t/geometry/LineSet.h"
#include "open3d/t/geometry/PointCloud.h"
#include "open3d/t/geometry/TriangleMesh.h"
#include "open3d/utility/FileSystem.h"
#include "open3d/utility/Logging.h"
#include "open3d/visualization/gui/Application.h"
#include "open3d/visualization/gui/Button.h"
#include "open3d/visualization/gui/Checkbox.h"
#include "open3d/visualization/gui/ColorEdit.h"
#include "open3d/visualization/gui/Combobox.h"
#include "open3d/visualization/gui/Dialog.h"
#include "open3d/visualization/gui/FileDialog.h"
#include "open3d/visualization/gui/Label.h"
#include "open3d/visualization/gui/Layout.h"
#include "open3d/visualization/gui/ListView.h"
#include "open3d/visualization/gui/NumberEdit.h"
#include "open3d/visualization/gui/SceneWidget.h"
#include "open3d/visualization/gui/Slider.h"
#include "open3d/visualization/gui/TabControl.h"
#include "open3d/visualization/gui/Theme.h"
#include "open3d/visualization/gui/TreeView.h"
#include "open3d/visualization/gui/VectorEdit.h"
#include "open3d/visualization/rendering/Model.h"
#include "open3d/visualization/rendering/Open3DScene.h"
#include "open3d/visualization/rendering/Scene.h"
#include "open3d/visualization/visualizer/GuiWidgets.h"
#include "open3d/visualization/visualizer/MessageProcessor.h"
#include "open3d/visualization/visualizer/O3DVisualizerSelections.h"

#define GROUPS_USE_TREE 1

using namespace open3d::visualization::gui;
using namespace open3d::visualization::rendering;

namespace open3d {
namespace visualization {
namespace visualizer {

namespace {
static const std::string kShaderLit = "defaultLit";
static const std::string kShaderUnlit = "defaultUnlit";
static const std::string kShaderUnlitLines = "unlitLine";

static const std::string kDefaultIBL = "default";

enum MenuId {
    MENU_ABOUT = 0,
    MENU_EXPORT_RGB,
    MENU_CLOSE,
    MENU_SETTINGS,
    MENU_ACTIONS_BASE = 1000 /* this should be last */
};

template <typename T>
std::shared_ptr<T> GiveOwnership(T *ptr) {
    return std::shared_ptr<T>(ptr);
}

class ButtonList : public Widget {
public:
    explicit ButtonList(int spacing) : spacing_(spacing) {}

    void SetWidth(int width) { width_ = width; }

    Size CalcPreferredSize(const LayoutContext &context,
                           const Constraints &constraints) const override {
        auto frames = CalcFrames(context, constraints);
        if (!frames.empty()) {
            // Add spacing on the bottom to look like the start of a new row
            return Size(width_,
                        frames.back().GetBottom() - frames[0].y + spacing_);
        } else {
            return Size(width_, 0);
        }
    }

    void Layout(const LayoutContext &context) override {
        auto frames = CalcFrames(context, Constraints());
        auto &children = GetChildren();
        for (size_t i = 0; i < children.size(); ++i) {
            children[i]->SetFrame(frames[i]);
        }
    }

    size_t size() const { return GetChildren().size(); }

private:
    int spacing_;
    int width_ = 10000;

    std::vector<Rect> CalcFrames(const LayoutContext &context,
                                 const Widget::Constraints &constraints) const {
        auto &f = GetFrame();
        std::vector<Rect> frames;
        int x = f.x;
        int y = f.y;
        int lineHeight = 0;
        for (auto child : GetChildren()) {
            auto pref = child->CalcPreferredSize(context, constraints);
            if (x > f.x && x + pref.width > f.x + width_) {
                y = y + lineHeight + spacing_;
                x = f.x;
                lineHeight = 0;
            }
            frames.emplace_back(x, y, pref.width, pref.height);
            x += pref.width + spacing_;
            lineHeight = std::max(lineHeight, pref.height);
        }
        return frames;
    }
};

class EmptyIfHiddenVert : public CollapsableVert {
    using Super = CollapsableVert;

public:
    EmptyIfHiddenVert(const char *text) : CollapsableVert(text) {}
    EmptyIfHiddenVert(const char *text,
                      int spacing,
                      const Margins &margins = Margins())
        : CollapsableVert(text, spacing, margins) {}

    void SetVisible(bool vis) override {
        Super::SetVisible(vis);
        Super::SetIsOpen(vis);
        needsLayout_ = true;
    }

    Size CalcPreferredSize(const LayoutContext &context,
                           const Constraints &constraints) const override {
        if (IsVisible()) {
            return Super::CalcPreferredSize(context, constraints);
        } else {
            return Size(0, 0);
        }
    }

    Widget::DrawResult Draw(const DrawContext &context) override {
        auto result = Super::Draw(context);
        if (needsLayout_) {
            needsLayout_ = false;
            return Widget::DrawResult::RELAYOUT;
        } else {
            return result;
        }
    }

private:
    bool needsLayout_ = false;
};

class DrawObjectTreeCell : public Widget {
    using Super = Widget;

public:
    enum { FLAG_NONE = 0, FLAG_GROUP = (1 << 0), FLAG_TIME = (1 << 1) };

    DrawObjectTreeCell(const char *name,
                       const char *group,
                       double time,
                       bool is_checked,
                       int flags,
                       std::function<void(bool)> on_toggled) {
        flags_ = flags;

        std::string time_str;
        if (flags & FLAG_TIME) {
            char buf[32];
            if (time == double(int(time))) {
                snprintf(buf, sizeof(buf), "t=%d", int(time));
            } else {
                snprintf(buf, sizeof(buf), "t=%g", time);
            }
            time_str = std::string(buf);
        }

        // We don't want any text in the checkbox, but passing "" seems to make
        // it not toggle, so we need to pass in something. This way it will
        // just be extra spacing.
        checkbox_ = std::make_shared<Checkbox>(" ");
        checkbox_->SetChecked(is_checked);
        checkbox_->SetOnChecked(on_toggled);
        name_ = std::make_shared<Label>(name);
        group_ = std::make_shared<Label>((flags & FLAG_GROUP) ? group : "");
        time_ = std::make_shared<Label>(time_str.c_str());
        AddChild(checkbox_);
        AddChild(name_);
        AddChild(group_);
        AddChild(time_);
    }

    ~DrawObjectTreeCell() {}

    std::shared_ptr<Checkbox> GetCheckbox() { return checkbox_; }
    std::shared_ptr<Label> GetName() { return name_; }

    Size CalcPreferredSize(const LayoutContext &context,
                           const Constraints &constraints) const override {
        auto check_pref = checkbox_->CalcPreferredSize(context, constraints);
        auto name_pref = name_->CalcPreferredSize(context, constraints);
        int w = check_pref.width + name_pref.width + GroupWidth(context.theme) +
                TimeWidth(context.theme);
        return Size(w, std::max(check_pref.height, name_pref.height));
    }

    void Layout(const LayoutContext &context) override {
        auto &frame = GetFrame();
        auto check_width =
                checkbox_->CalcPreferredSize(context, Constraints()).width;
        checkbox_->SetFrame(Rect(frame.x, frame.y, check_width, frame.height));
        auto group_width = GroupWidth(context.theme);
        auto time_width = TimeWidth(context.theme);
        auto x = checkbox_->GetFrame().GetRight();
        auto name_width = frame.GetRight() - group_width - time_width - x;
        name_->SetFrame(Rect(x, frame.y, name_width, frame.height));
        x += name_width;
        group_->SetFrame(Rect(x, frame.y, group_width, frame.height));
        x += group_width;
        time_->SetFrame(Rect(x, frame.y, time_width, frame.height));
    }

private:
    int flags_;
    std::shared_ptr<Checkbox> checkbox_;
    std::shared_ptr<Label> name_;
    std::shared_ptr<Label> group_;
    std::shared_ptr<Label> time_;

    int GroupWidth(const Theme &theme) const {
        if (flags_ & FLAG_GROUP) {
            return 5 * theme.font_size;
        } else {
            return 0;
        }
    }

    int TimeWidth(const Theme &theme) const {
        if (flags_ & FLAG_TIME) {
            return 3 * theme.font_size;
        } else {
            return 0;
        }
    }
};

struct LightingProfile {
    std::string name;
    Open3DScene::LightingProfile profile;
};

static const char *kCustomName = "Custom";
static const std::vector<LightingProfile> gLightingProfiles = {
        {"Dark shadows", Open3DScene::LightingProfile::DARK_SHADOWS},
        {"Medium shadows", Open3DScene::LightingProfile::MED_SHADOWS},
        {"Soft shadows", Open3DScene::LightingProfile::SOFT_SHADOWS},
        {"No shadows", Open3DScene::LightingProfile::NO_SHADOWS}};

}  // namespace

struct O3DVisualizer::Impl {
    std::set<std::string> added_names_;
    std::set<std::string> added_groups_;
    std::vector<DrawObject> objects_;
    std::vector<DrawObject> inspection_objects_;
    std::vector<DrawObject> wireframe_objects_;
    std::shared_ptr<O3DVisualizerSelections> selections_;
    bool polygon_selection_unselects_ = false;
    bool selections_need_update_ = true;
    std::function<void(double)> on_animation_;
    std::function<bool()> on_animation_tick_;
    std::shared_ptr<io::rpc::ZMQReceiver> receiver_;
    std::shared_ptr<MessageProcessor> message_processor_;

    UIState ui_state_;
    bool has_external_scene_widget = false;
    bool can_auto_show_settings_ = true;
    bool was_using_sun_follows_cam_ = false;

    double min_time_ = 0.0;
    double max_time_ = 0.0;
    double start_animation_clock_time_ = 0.0;
    double next_animation_tick_clock_time_ = 0.0;
    double last_animation_tick_clock_time_ = 0.0;

    Window *window_ = nullptr;
    SceneWidget *scene_ = nullptr;

    struct {
        // We only keep pointers here because that way we don't have to release
        // all the shared_ptrs at destruction just to ensure that the gui gets
        // destroyed before the Window, because the Window will do that for us.
        Menu *actions_menu;
        std::unordered_map<int, std::function<void(O3DVisualizer &)>>
                menuid2action;

        Vert *panel;
        CollapsableVert *mouse_panel;
        TabControl *mouse_tab;
        Vert *view_panel;
        SceneWidget::Controls view_mouse_mode;
        std::map<SceneWidget::Controls, Button *> mouse_buttons;
        Vert *pick_panel;
        Horiz *polygon_selection_panel;
        Button *new_selection_set;
        Button *delete_selection_set;
        ListView *selection_sets;

        CollapsableVert *scene_panel;
        Checkbox *show_skybox;
        Checkbox *show_axes;
        Checkbox *show_ground;
        Checkbox *basic_mode;
        Checkbox *wireframe_mode;
        Combobox *ground_plane;
        ColorEdit *bg_color;
        Slider *point_size;
        Combobox *shader;
        Combobox *lighting;

        CollapsableVert *light_panel;
        Checkbox *use_ibl;
        Checkbox *use_sun;
        Combobox *ibl_names;
        Slider *ibl_intensity;
        Slider *sun_intensity;
        Checkbox *sun_follows_camera;
        VectorEdit *sun_dir;
        ColorEdit *sun_color;

        CollapsableVert *geometries_panel;
        TreeView *geometries;
#if GROUPS_USE_TREE
        std::map<std::string, TreeView::ItemId> group2itemid;
#endif  // GROUPS_USE_TREE
        std::map<std::string, TreeView::ItemId> object2itemid;

#if !GROUPS_USE_TREE
        EmptyIfHiddenVert *groups_panel;
        TreeView *groups;
#endif  // !GROUPS_USE_TREE

        EmptyIfHiddenVert *time_panel;
        Slider *time_slider;
        NumberEdit *time_edit;
        SmallToggleButton *play;

        EmptyIfHiddenVert *actions_panel;
        ButtonList *actions;
    } settings;

    void Construct(O3DVisualizer *w, const ConstructParams& param) {
        if (window_) {
            return;
        }

        window_ = w;

        // External widget is managed by GC.
        SceneWidget* sw = param.scene_widget;
        if (sw) {
            has_external_scene_widget = true;
            scene_ = sw;
        } else {
            scene_ = new SceneWidget();
        }
        selections_ = std::make_shared<O3DVisualizerSelections>(*scene_);
        scene_->SetScene(std::make_shared<Open3DScene>(w->GetRenderer()));
        scene_->EnableSceneCaching(true);  // smoother UI with large geometry
        scene_->SetOnPointsPicked(
                [this](const std::map<
                               std::string,
                               std::vector<std::pair<size_t, Eigen::Vector3d>>>
                               &indices,
                       int keymods) {
                    if ((keymods & int(KeyModifier::SHIFT)) ||
                        polygon_selection_unselects_) {
                        selections_->UnselectIndices(indices);
                    } else {
                        selections_->SelectIndices(indices);
                    }
                    polygon_selection_unselects_ = false;
                });
        scene_->SetOnGeometryPicked(
                [this](const std::vector<std::string>& names) {
                    // Update the selection set list.
                    auto scene = scene_->GetScene();
                    scene->SetModelGeometryNames(names);

                    // Display a bounding box of the geometry.
                    for (auto &o : objects_) {
                        std::string name = std::string("__selbbox_") + o.name;
                        bool is_selected = false;
                        for (auto &n : names) {
                            if (n == o.name) {
                                is_selected = true;
                                break;
                            }
                        }
                        if (is_selected) {
                            if (!scene->HasGeometry(name)) {
                                auto bbox = o.geometry->GetAxisAlignedBoundingBox();
                                auto lst = geometry::LineSet::CreateFromAxisAlignedBoundingBox(bbox);
                                rendering::MaterialRecord m;
                                m.shader = "unlitLine";
                                m.base_color = {0.0f, 1.0f, 0.0f, 1.0f};
                                scene->AddGeometry(name, lst.get(), m);
                                scene->GetScene()->GeometryShadows(name, false, false);
                                scene->GetScene()->SetGeometryTransform(name, scene->GetScene()->GetGeometryTransform(o.name));
                            }
                        } else {
                            if (scene->HasGeometry(name)) {
                                scene->RemoveGeometry(name);
                            }
                        }

                    }
                });
        w->AddChild(GiveOwnership(scene_));

        auto o3dscene = scene_->GetScene();
        o3dscene->SetBackground(ui_state_.bg_color);

        // Add floating widgets to avoid bugs.
        for (auto wdt : param.other_widgets) {
            // Don't give ownership.
            w->AddChild(wdt);
        }

        MakeSettingsUI();
        SetMouseMode(SceneWidget::Controls::ROTATE_CAMERA);
        SetLightingProfile(gLightingProfiles[2]);  // soft shadows
        SetPointSize(ui_state_.point_size);  // sync selections_' point size
        EnableSunFollowsCamera(true);
    }

    void MakeSettingsUI() {
        auto em = window_->GetTheme().font_size;
        auto half_em = int(std::round(0.5f * float(em)));
        auto v_spacing = int(std::round(0.25 * float(em)));

        settings.panel = new Vert(half_em);
        window_->AddChild(GiveOwnership(settings.panel));

        Margins margins(em, 0, half_em, 0);
        Margins tabbed_margins(0, half_em, 0, 0);

        settings.mouse_panel =
                new CollapsableVert("Mouse Controls", v_spacing, margins);
        settings.panel->AddChild(GiveOwnership(settings.mouse_panel));

        settings.mouse_tab = new TabControl();
        settings.mouse_panel->AddChild(GiveOwnership(settings.mouse_tab));

        settings.view_panel = new Vert(v_spacing, tabbed_margins);
        settings.pick_panel = new Vert(v_spacing, tabbed_margins);
        settings.mouse_tab->AddTab("Scene", GiveOwnership(settings.view_panel));
        settings.mouse_tab->AddTab("Selection",
                                   GiveOwnership(settings.pick_panel));
        settings.mouse_tab->SetOnSelectedTabChanged([this](int tab_idx) {
            if (tab_idx == 0) {
                SetMouseMode(settings.view_mouse_mode);
            } else {
                SetPicking();
            }
        });

        // Mouse countrols
        auto MakeMouseButton = [this](const char *name,
                                      SceneWidget::Controls type) {
            auto button = new SmallToggleButton(name);
            button->SetOnClicked([this, type]() { this->SetMouseMode(type); });
            this->settings.mouse_buttons[type] = button;
            return button;
        };
        auto *h = new Horiz(v_spacing);
        h->AddStretch();
        h->AddChild(GiveOwnership(MakeMouseButton(
                "Arcball", SceneWidget::Controls::ROTATE_CAMERA)));
        h->AddChild(GiveOwnership(
                MakeMouseButton("Fly", SceneWidget::Controls::FLY)));
        h->AddChild(GiveOwnership(
                MakeMouseButton("Model", SceneWidget::Controls::ROTATE_MODEL)));
        h->AddStretch();
        settings.view_panel->AddChild(GiveOwnership(h));

        h = new Horiz(v_spacing);
        h->AddStretch();
        h->AddChild(GiveOwnership(MakeMouseButton(
                "Sun Direction", SceneWidget::Controls::ROTATE_SUN)));
        h->AddChild(GiveOwnership(MakeMouseButton(
                "Environment", SceneWidget::Controls::ROTATE_IBL)));
        h->AddStretch();
        settings.view_panel->AddChild(GiveOwnership(h));
        settings.view_panel->AddFixed(half_em);

        auto *reset = new SmallButton("Reset Camera");
        reset->SetOnClicked([this]() { this->ResetCameraToDefault(); });

        h = new Horiz(v_spacing);
        h->AddStretch();
        h->AddChild(GiveOwnership(reset));
        h->AddStretch();
        settings.view_panel->AddChild(GiveOwnership(h));

        // Selection sets controls
        settings.new_selection_set = new SmallButton(" + ");
        settings.new_selection_set->SetOnClicked(
                [this]() { NewSelectionSet(); });
        settings.delete_selection_set = new SmallButton(" - ");
        settings.delete_selection_set->SetOnClicked([this]() {
            int idx = settings.selection_sets->GetSelectedIndex();
            RemoveSelectionSet(idx);
        });
        settings.selection_sets = new ListView();
        settings.selection_sets->SetOnValueChanged([this](const char *, bool) {
            SelectSelectionSet(settings.selection_sets->GetSelectedIndex());
        });

#if __APPLE__
        const char *selection_help =
                "Cmd-click to select a point\nCmd-ctrl-click to polygon select";
#else
        const char *selection_help =
                "Ctrl-click to select a point\nCtrl-alt-click to polygon select";
#endif  // __APPLE__
        h = new Horiz();
        h->AddStretch();
        h->AddChild(std::make_shared<Label>(selection_help));
        h->AddStretch();
        settings.pick_panel->AddChild(GiveOwnership(h));

        h = new Horiz(int(std::round(0.25f * float(em))));
        settings.polygon_selection_panel = h;
        h->AddStretch();
        auto b = std::make_shared<SmallButton>("Select");
        b->SetOnClicked([this]() {
            scene_->DoPolygonPick(SceneWidget::PolygonPickAction::SELECT);
            settings.polygon_selection_panel->SetVisible(false);
        });
        h->AddChild(b);
        b = std::make_shared<SmallButton>("Unselect");
        b->SetOnClicked([this]() {
            polygon_selection_unselects_ = true;
            scene_->DoPolygonPick(SceneWidget::PolygonPickAction::SELECT);
            settings.polygon_selection_panel->SetVisible(false);
        });
        h->AddChild(b);
        b = std::make_shared<SmallButton>("Cancel");
        b->SetOnClicked([this]() {
            scene_->DoPolygonPick(SceneWidget::PolygonPickAction::CANCEL);
            settings.polygon_selection_panel->SetVisible(false);
        });
        h->AddChild(b);
        h->AddStretch();
        h->SetVisible(false);
        settings.pick_panel->AddChild(GiveOwnership(h));

        h = new Horiz(v_spacing);
        h->AddChild(std::make_shared<Label>("Selection Sets"));
        h->AddStretch();
        h->AddChild(GiveOwnership(settings.new_selection_set));
        h->AddChild(GiveOwnership(settings.delete_selection_set));
        settings.pick_panel->AddChild(GiveOwnership(h));
        settings.pick_panel->AddChild(GiveOwnership(settings.selection_sets));

        // Scene controls
        settings.scene_panel = new CollapsableVert("Scene", v_spacing, margins);
        settings.panel->AddChild(GiveOwnership(settings.scene_panel));

        settings.show_skybox = new Checkbox("Show Skybox");
        settings.show_skybox->SetOnChecked(
                [this](bool is_checked) { this->ShowSkybox(is_checked); });

        settings.show_axes = new Checkbox("Show Axis");
        settings.show_axes->SetOnChecked(
                [this](bool is_checked) { this->ShowAxes(is_checked); });

        settings.show_ground = new Checkbox("Show Ground");
        settings.show_ground->SetOnChecked(
                [this](bool is_checked) { this->ShowGround(is_checked); });

        settings.ground_plane = new Combobox();
        settings.ground_plane->AddItem("XZ");
        settings.ground_plane->AddItem("XY");
        settings.ground_plane->AddItem("YZ");
        settings.ground_plane->SetOnValueChanged([this](const char *item,
                                                        int idx) {
            if (idx == 1) {
                ui_state_.ground_plane = rendering::Scene::GroundPlane::XY;
            } else if (idx == 2) {
                ui_state_.ground_plane = rendering::Scene::GroundPlane::YZ;
            } else {
                ui_state_.ground_plane = rendering::Scene::GroundPlane::XZ;
            }
            this->ShowGround(ui_state_.show_ground);
        });

        h = new Horiz(v_spacing);
        h->AddChild(GiveOwnership(settings.show_axes));
        h->AddFixed(em);
        h->AddChild(GiveOwnership(settings.show_skybox));
        settings.scene_panel->AddChild(GiveOwnership(h));
        settings.scene_panel->AddChild(GiveOwnership(settings.show_ground));
        settings.scene_panel->AddChild(GiveOwnership(settings.ground_plane));

        settings.bg_color = new ColorEdit();
        settings.bg_color->SetValue(ui_state_.bg_color.x(),
                                    ui_state_.bg_color.y(),
                                    ui_state_.bg_color.z());
        settings.bg_color->SetOnValueChanged([this](const Color &c) {
            this->SetBackground({c.GetRed(), c.GetGreen(), c.GetBlue(), 1.0f},
                                nullptr);
        });

        settings.point_size = new Slider(Slider::INT);
        settings.point_size->SetLimits(1, 10);
        settings.point_size->SetValue(ui_state_.point_size);
        settings.point_size->SetOnValueChanged([this](const double newValue) {
            this->SetPointSize(int(newValue));
        });

        settings.shader = new Combobox();
        settings.shader->AddItem("Standard");
        settings.shader->AddItem("Unlit");
        settings.shader->AddItem("Normal Map");
        settings.shader->AddItem("Depth");
        settings.shader->SetOnValueChanged([this](const char *item, int idx) {
            if (idx == 1) {
                this->SetShader(O3DVisualizer::Shader::UNLIT);
            } else if (idx == 2) {
                this->SetShader(O3DVisualizer::Shader::NORMALS);
            } else if (idx == 3) {
                this->SetShader(O3DVisualizer::Shader::DEPTH);
            } else {
                this->SetShader(O3DVisualizer::Shader::STANDARD);
            }
        });

        settings.lighting = new Combobox();
        for (auto &profile : gLightingProfiles) {
            settings.lighting->AddItem(profile.name.c_str());
        }
        settings.lighting->AddItem(kCustomName);
        settings.lighting->SetOnValueChanged([this](const char *, int index) {
            if (index < int(gLightingProfiles.size())) {
                this->SetLightingProfile(gLightingProfiles[index]);
            }
        });

        settings.basic_mode = new Checkbox("");
        settings.basic_mode->SetOnChecked(
                [this](bool enable) { this->EnableBasicMode(enable); });
        settings.wireframe_mode = new Checkbox("");
        settings.wireframe_mode->SetOnChecked(
                [this](bool enable) { this->EnableWireframeMode(enable); });

        auto *grid = new VGrid(2, v_spacing);
        settings.scene_panel->AddChild(GiveOwnership(grid));

        grid->AddChild(std::make_shared<Label>("BG Color"));
        grid->AddChild(GiveOwnership(settings.bg_color));
        grid->AddChild(std::make_shared<Label>("PointSize"));
        grid->AddChild(GiveOwnership(settings.point_size));
        grid->AddChild(std::make_shared<Label>("Shader"));
        grid->AddChild(GiveOwnership(settings.shader));
        grid->AddChild(std::make_shared<Label>("Lighting"));
        grid->AddChild(GiveOwnership(settings.lighting));
        grid->AddChild(std::make_shared<Label>("Raw Mode"));
        grid->AddChild(GiveOwnership(settings.basic_mode));
        grid->AddChild(std::make_shared<Label>("Wireframe"));
        grid->AddChild(GiveOwnership(settings.wireframe_mode));

        // Light list
        settings.light_panel = new CollapsableVert("Lighting", 0, margins);
        settings.light_panel->SetIsOpen(false);
        settings.panel->AddChild(GiveOwnership(settings.light_panel));

        h = new Horiz(v_spacing);
        settings.use_ibl = new Checkbox("HDR map");
        settings.use_ibl->SetChecked(ui_state_.use_ibl);
        settings.use_ibl->SetOnChecked([this](bool checked) {
            this->ui_state_.use_ibl = checked;
            this->SetUIState(ui_state_);
            this->settings.lighting->SetSelectedValue(kCustomName);
        });

        settings.use_sun = new Checkbox("Sun");
        settings.use_sun->SetChecked(settings.use_sun);
        settings.use_sun->SetOnChecked([this](bool checked) {
            this->ui_state_.use_sun = checked;
            this->SetUIState(ui_state_);
            this->settings.lighting->SetSelectedValue(kCustomName);
        });

        h->AddChild(GiveOwnership(settings.use_ibl));
        h->AddFixed(int(std::round(
                1.4 * em)));  // align with Show Skybox checkbox above
        h->AddChild(GiveOwnership(settings.use_sun));

        settings.light_panel->AddChild(
                std::make_shared<Label>("Light sources"));
        settings.light_panel->AddChild(GiveOwnership(h));
        settings.light_panel->AddFixed(half_em);

        grid = new VGrid(2, v_spacing);

        settings.ibl_names = new Combobox();
        for (auto &name : GetListOfIBLs()) {
            settings.ibl_names->AddItem(name.c_str());
        }
        settings.ibl_names->SetSelectedValue(kDefaultIBL.c_str());
        settings.ibl_names->SetOnValueChanged([this](const char *val, int idx) {
            std::string resource_path =
                    Application::GetInstance().GetResourcePath();
            this->SetIBL(resource_path + std::string("/") + std::string(val));
            this->settings.lighting->SetSelectedValue(kCustomName);
        });
        grid->AddChild(std::make_shared<Label>("HDR map"));
        grid->AddChild(GiveOwnership(settings.ibl_names));

        settings.ibl_intensity = new Slider(Slider::INT);
        settings.ibl_intensity->SetLimits(0.0, 150000.0);
        settings.ibl_intensity->SetValue(ui_state_.ibl_intensity);
        settings.ibl_intensity->SetOnValueChanged([this](double new_value) {
            this->ui_state_.ibl_intensity = int(new_value);
            this->SetUIState(ui_state_);
            this->settings.lighting->SetSelectedValue(kCustomName);
        });
        grid->AddChild(std::make_shared<Label>("Intensity"));
        grid->AddChild(GiveOwnership(settings.ibl_intensity));

        settings.light_panel->AddChild(std::make_shared<Label>("Environment"));
        settings.light_panel->AddChild(GiveOwnership(grid));
        settings.light_panel->AddFixed(half_em);

        grid = new VGrid(2, v_spacing);

        settings.sun_intensity = new Slider(Slider::INT);
        settings.sun_intensity->SetLimits(0.0, 250000.0);
        settings.sun_intensity->SetValue(ui_state_.sun_intensity);
        settings.sun_intensity->SetOnValueChanged([this](double new_value) {
            this->ui_state_.sun_intensity = int(new_value);
            this->SetUIState(ui_state_);
            this->settings.lighting->SetSelectedValue(kCustomName);
        });
        grid->AddChild(std::make_shared<Label>("Intensity"));
        grid->AddChild(GiveOwnership(settings.sun_intensity));

        settings.sun_dir = new VectorEdit();
        settings.sun_dir->SetValue(ui_state_.sun_dir);
        settings.sun_dir->SetOnValueChanged([this](const Eigen::Vector3f &dir) {
            this->ui_state_.sun_dir = dir;
            this->SetUIState(ui_state_);
            this->settings.lighting->SetSelectedValue(kCustomName);
        });
        scene_->SetOnSunDirectionChanged(
                [this](const Eigen::Vector3f &new_dir) {
                    this->ui_state_.sun_dir = new_dir;
                    this->settings.sun_dir->SetValue(new_dir);
                    // Don't need to call SetUIState(), the SceneWidget already
                    // modified the scene.
                    this->settings.lighting->SetSelectedValue(kCustomName);
                });
        grid->AddChild(std::make_shared<Label>("Direction"));
        grid->AddChild(GiveOwnership(settings.sun_dir));

        settings.sun_follows_camera = new gui::Checkbox(" ");
        settings.sun_follows_camera->SetChecked(true);
        settings.sun_follows_camera->SetOnChecked([this](bool checked) {
            ui_state_.sun_follows_camera = checked;
            this->SetUIState(ui_state_);
            EnableSunFollowsCamera(checked);
        });
        grid->AddChild(GiveOwnership(settings.sun_follows_camera));
        grid->AddChild(std::make_shared<gui::Label>("Sun Follows Camera"));

        settings.sun_color = new ColorEdit();
        settings.sun_color->SetValue(ui_state_.sun_color);
        settings.sun_color->SetOnValueChanged([this](const Color &new_color) {
            this->ui_state_.sun_color = {new_color.GetRed(),
                                         new_color.GetGreen(),
                                         new_color.GetBlue()};
            this->SetUIState(ui_state_);
            this->settings.lighting->SetSelectedValue(kCustomName);
        });
        grid->AddChild(std::make_shared<Label>("Color"));
        grid->AddChild(GiveOwnership(settings.sun_color));

        settings.light_panel->AddChild(
                std::make_shared<Label>("Sun (Directional light)"));
        settings.light_panel->AddChild(GiveOwnership(grid));

        // Geometry list
        settings.geometries_panel =
                new CollapsableVert("Geometries", v_spacing, margins);
        settings.panel->AddChild(GiveOwnership(settings.geometries_panel));

        settings.geometries = new TreeView();
        settings.geometries_panel->AddChild(GiveOwnership(settings.geometries));

#if !GROUPS_USE_TREE
        // Groups
        settings.groups_panel =
                new EmptyIfHiddenVert("Groups", v_spacing, margins);
        settings.panel->AddChild(GiveOwnership(settings.groups_panel));

        settings.groups = new TreeView();
        settings.groups_panel->AddChild(GiveOwnership(settings.groups));

        settings.groups_panel->SetVisible(false);
#endif  // !GROUPS_USE_TREE

        // Time controls
        settings.time_panel = new EmptyIfHiddenVert("Time", v_spacing, margins);
        settings.panel->AddChild(GiveOwnership(settings.time_panel));

        settings.time_slider = new Slider(Slider::DOUBLE);
        settings.time_slider->SetOnValueChanged([this](double new_value) {
            this->ui_state_.current_time = new_value;
            this->UpdateTimeUI();
            this->SetCurrentTime(new_value);
        });

        settings.time_edit = new NumberEdit(NumberEdit::DOUBLE);
        settings.time_edit->SetOnValueChanged([this](double new_value) {
            this->ui_state_.current_time = new_value;
            this->UpdateTimeUI();
            this->SetCurrentTime(new_value);
        });

        settings.play = new SmallToggleButton("Play");
        settings.play->SetOnClicked(
                [this]() { this->SetAnimating(settings.play->GetIsOn()); });

        h = new Horiz(v_spacing);
        h->AddChild(GiveOwnership(settings.time_slider));
        h->AddChild(GiveOwnership(settings.time_edit));
        h->AddChild(GiveOwnership(settings.play));
        settings.time_panel->AddChild(GiveOwnership(h));

        settings.time_panel->SetVisible(false);  // hide until we add a
                                                 // geometry with time

        // Custom actions
        settings.actions_panel =
                new EmptyIfHiddenVert("Custom Actions", v_spacing, margins);
        settings.panel->AddChild(GiveOwnership(settings.actions_panel));
        settings.actions_panel->SetVisible(false);

        settings.actions = new ButtonList(v_spacing);
        settings.actions_panel->AddChild(GiveOwnership(settings.actions));

        // Picking callbacks
        scene_->SetOnStartedPolygonPicking([this]() {
            settings.polygon_selection_panel->SetVisible(true);
        });
    }

    void AddGeometry(const std::string &name,
                     std::shared_ptr<geometry::Geometry3D> geom,
                     std::shared_ptr<t::geometry::Geometry> tgeom,
                     std::shared_ptr<rendering::TriangleMeshModel> model,
                     const rendering::MaterialRecord *material,
                     const std::string &group,
                     double time,
                     bool is_visible) {
        std::string group_name = group;
        if (group_name == "") {
            group_name = "default";
        }
        bool is_default_color = false;
        bool no_shadows = false;
        MaterialRecord mat;

        if (material) {
            mat = *material;
            is_default_color = false;
            auto t_cloud =
                    std::dynamic_pointer_cast<t::geometry::PointCloud>(tgeom);
            ui_state_.point_size = static_cast<int>(mat.point_size);
        } else if (model) {
            // Adding a triangle mesh model. Shader needs to be set to
            // defaultLit for O3D shader handling logic to work.
            mat.shader = kShaderLit;
        } else {  // branch only applies to geometries
            bool has_colors = false;
            bool has_normals = false;

            auto cloud = std::dynamic_pointer_cast<geometry::PointCloud>(geom);
            auto lines = std::dynamic_pointer_cast<geometry::LineSet>(geom);
            auto obb = std::dynamic_pointer_cast<geometry::OrientedBoundingBox>(
                    geom);
            auto aabb =
                    std::dynamic_pointer_cast<geometry::AxisAlignedBoundingBox>(
                            geom);
            auto mesh = std::dynamic_pointer_cast<geometry::MeshBase>(geom);
            auto tmesh =
                    std::dynamic_pointer_cast<geometry::TriangleMesh>(geom);
            auto voxel_grid =
                    std::dynamic_pointer_cast<geometry::VoxelGrid>(geom);
            auto octree = std::dynamic_pointer_cast<geometry::Octree>(geom);

            auto t_cloud =
                    std::dynamic_pointer_cast<t::geometry::PointCloud>(tgeom);
            auto t_mesh =
                    std::dynamic_pointer_cast<t::geometry::TriangleMesh>(tgeom);
            auto t_lines =
                    std::dynamic_pointer_cast<t::geometry::LineSet>(tgeom);

            if (cloud) {
                has_colors = !cloud->colors_.empty();
                has_normals = !cloud->normals_.empty();
            } else if (t_cloud) {
                has_colors = t_cloud->HasPointColors();
                has_normals = t_cloud->HasPointNormals();
            } else if (lines) {
                has_colors = !lines->colors_.empty();
                no_shadows = true;
            } else if (t_lines) {
                has_colors = t_lines->HasLineColors();
                no_shadows = true;
            } else if (obb) {
                has_colors = (obb->color_ != Eigen::Vector3d{0.0, 0.0, 0.0});
                no_shadows = true;
            } else if (aabb) {
                has_colors = (aabb->color_ != Eigen::Vector3d{0.0, 0.0, 0.0});
                no_shadows = true;
            } else if (mesh) {
                has_normals = !mesh->vertex_normals_.empty() ||
                              (tmesh && !tmesh->triangle_normals_.empty());
                has_colors = true;  // always want base_color as white
            } else if (t_mesh) {
                has_normals = t_mesh->HasVertexNormals() ||
                              t_mesh->HasTriangleNormals();
                has_colors = true;  // always want base_color as white
            } else if (voxel_grid) {
                has_normals = false;
                has_colors = voxel_grid->HasColors();
            } else if (octree) {
                has_normals = false;
                has_colors = true;
            }

            mat.base_color = CalcDefaultUnlitColor();
            mat.shader = kShaderUnlit;
            if (lines || obb || aabb || t_lines) {
                mat.shader = kShaderUnlitLines;
                mat.line_width = ui_state_.line_width * window_->GetScaling();
            }
            is_default_color = true;
            if (has_colors) {
                mat.base_color = {1.0f, 1.0f, 1.0f, 1.0f};
                is_default_color = false;
            }
            if (has_normals) {
                mat.base_color = {1.0f, 1.0f, 1.0f, 1.0f};
                mat.shader = kShaderLit;
                is_default_color = false;
            }
            mat.point_size = ConvertToScaledPixels(ui_state_.point_size);

            // If T Geometry has a valid material convert it to MaterialRecord
            if (t_mesh && t_mesh->HasMaterial()) {
                t_mesh->GetMaterial().ToMaterialRecord(mat);
            } else if (t_cloud && t_cloud->HasMaterial()) {
                t_cloud->GetMaterial().ToMaterialRecord(mat);
            } else if (t_lines && t_lines->HasMaterial()) {
                t_lines->GetMaterial().ToMaterialRecord(mat);
            }

            // Finally assign material properties if geometry is a triangle mesh
            if (tmesh && tmesh->materials_.size() > 0) {
                // Only a single material is supported for TriangleMesh so we
                // just grab the first one we find. Users should be using
                // TriangleMeshModel if they have a model with multiple
                // materials.
                auto &mesh_material = tmesh->materials_.begin()->second;
                mat.base_color = {mesh_material.baseColor.r(),
                                  mesh_material.baseColor.g(),
                                  mesh_material.baseColor.b(),
                                  mesh_material.baseColor.a()};
                mat.base_metallic = mesh_material.baseMetallic;
                mat.base_roughness = mesh_material.baseRoughness;
                mat.base_reflectance = mesh_material.baseReflectance;
                mat.base_clearcoat = mesh_material.baseClearCoat;
                mat.base_clearcoat_roughness =
                        mesh_material.baseClearCoatRoughness;
                mat.base_anisotropy = mesh_material.baseAnisotropy;
                mat.albedo_img = mesh_material.albedo;
                mat.normal_img = mesh_material.normalMap;
                mat.ao_img = mesh_material.ambientOcclusion;
                mat.metallic_img = mesh_material.metallic;
                mat.roughness_img = mesh_material.roughness;
                mat.reflectance_img = mesh_material.reflectance;
                mat.clearcoat_img = mesh_material.clearCoat;
                mat.clearcoat_roughness_img = mesh_material.clearCoatRoughness;
                mat.anisotropy_img = mesh_material.anisotropy;
            }
        }

        // We assume that the caller isn't setting a group or time (and in any
        // case we don't know beforehand what they will do). So if they do,
        // we need to update the geometry tree accordingly. This needs to happen
        // before we add the object to the list, otherwise when we regenerate
        // the object will already be added in the list and then get added again
        // below.
        AddGroup(group_name);  // regenerates if necessary
        bool update_for_time = (min_time_ == max_time_ && time != max_time_);
        min_time_ = std::min(min_time_, time);
        max_time_ = std::max(max_time_, time);
        if (time != 0.0) {
            UpdateTimeUIRange();
            settings.time_panel->SetVisible(true);
        }
        if (update_for_time) {
            UpdateObjectTree();
        }
        // Auto-open the settings panel if we set anything fancy that would
        // imply using the UI.
        if (can_auto_show_settings_ &&
            (added_groups_.size() == 2 || update_for_time)) {
            ShowSettings(true);
        }

        objects_.push_back({name, geom, tgeom, model, mat, group_name, time,
                            is_visible, is_default_color});
        AddObjectToTree(objects_.back());

        auto scene = scene_->GetScene();
        // Do we have a geometry, tgeometry or model?
        if (geom) {
            scene->AddGeometry(name, geom.get(), mat);
        } else if (tgeom) {
            scene->AddGeometry(name, tgeom.get(), mat);
        } else if (model) {
            scene->AddModel(name, *model);
        } else {
            utility::LogWarning(
                    "No valid geometry specified to O3DVisualizer. Only "
                    "supported geometries are Geometry3D and TGeometry "
                    "PointClouds and TriangleMeshes.");
        }

        if (no_shadows) {
            scene->GetScene()->GeometryShadows(name, false, false);
        }
        UpdateGeometryVisibility(objects_.back());

        // Bounds have changed, so update the selection point size, since they
        // depend on the bounds.
        SetPointSize(ui_state_.point_size);

        scene_->ForceRedraw();
    }

    void UpdateGeometry(const std::string &name,
                        std::shared_ptr<t::geometry::Geometry> tgeom,
                        uint32_t update_flags) {
        auto t_cloud =
                std::dynamic_pointer_cast<t::geometry::PointCloud>(tgeom);
        if (!t_cloud) {
            utility::LogWarning(
                    "Only TGeometry PointClouds can currently be updated using "
                    "UpdateGeometry. Try removing the geometry that needs to "
                    "be updated then adding the update geometry.");
            return;
        }
        scene_->GetScene()->GetScene()->UpdateGeometry(name, *t_cloud,
                                                       update_flags);
        scene_->ForceRedraw();
    }

    void RemoveGeometry(const std::string &name) {
        std::string group;
        for (size_t i = 0; i < objects_.size(); ++i) {
            if (objects_[i].name == name) {
                group = objects_[i].group;
                settings.object2itemid.erase(objects_[i].name);
                objects_.erase(objects_.begin() + i);
                break;
            }
        }

        // Need to check group membership in case this was the last item in its
        // group. As long as we're doing that, recompute the min/max time, too.
        std::set<std::string> groups;
        min_time_ = max_time_ = 0.0;
        for (size_t i = 0; i < objects_.size(); ++i) {
            auto &o = objects_[i];
            min_time_ = std::min(min_time_, o.time);
            max_time_ = std::max(max_time_, o.time);
            groups.insert(o.group);
        }
        if (min_time_ == max_time_) {
            SetAnimating(false);
        }
        UpdateTimeUIRange();

        added_groups_ = groups;
        std::set<std::string> enabled;
        for (auto &g : ui_state_.enabled_groups) {  // remove deleted groups
            if (groups.find(g) != groups.end()) {
                enabled.insert(g);
            }
        }
        ui_state_.enabled_groups = enabled;
        UpdateObjectTree();
        scene_->GetScene()->RemoveGeometry(name);

        // Bounds have changed, so update the selection point size, since they
        // depend on the bounds.
        SetPointSize(ui_state_.point_size);

        scene_->ForceRedraw();
    }

    void ShowGeometry(const std::string &name, bool show) {
        for (auto &o : objects_) {
            if (o.name == name) {
                if (show != o.is_visible) {
                    o.is_visible = show;

                    auto id = settings.object2itemid[o.name];
                    auto cell = settings.geometries->GetItem(id);
                    auto obj_cell =
                            std::dynamic_pointer_cast<DrawObjectTreeCell>(cell);
                    if (obj_cell) {
                        obj_cell->GetCheckbox()->SetChecked(show);
                    }

                    UpdateGeometryVisibility(o);  // calls ForceRedraw()
                    window_->PostRedraw();

                    if (selections_->IsActive()) {
                        UpdateSelectableGeometry();
                    } else {
                        selections_need_update_ = true;
                    }
                }
                break;
            }
        }
    }

    O3DVisualizer::DrawObject GetGeometry(const std::string &name) const {
        for (auto &o : objects_) {
            if (o.name == name) {
                return o;
            }
        }
        return DrawObject();
    }

    MaterialRecord GetGeometryMaterial(const std::string &name) {
        for (auto &o : objects_) {
            if (o.name == name) {
                return o.material;
            }
        }
        return MaterialRecord();
    }

    void ModifyGeometryMaterial(const std::string &name,
                                const MaterialRecord *material) {
        for (auto &o : objects_) {
            if (o.name == name) {
                o.material = *material;
                scene_->GetScene()->ModifyGeometryMaterial(name, *material);
                break;
            }
        }
    }

    void CreateInspectionModeMaterial(MaterialRecord &inspect_mat,
                                      bool pcd = false) {
        if (inspect_mat.shader == "defaultLit" ||
            inspect_mat.shader == "defaultLitTransparency" ||
            inspect_mat.shader == "defaultListSSR") {
            inspect_mat.shader = "defaultLit";
            // Set parameters for 'simple' rendering
            inspect_mat.base_color = {1.f, 1.f, 1.f, 1.f};
            inspect_mat.base_metallic = 0.f;
            if (pcd) {
                inspect_mat.base_roughness = 0.1f;
                inspect_mat.base_reflectance = 0.6f;
            } else {
                inspect_mat.base_roughness = 0.5f;
                inspect_mat.base_reflectance = 0.8f;
            }
            inspect_mat.base_clearcoat = 0.f;
            inspect_mat.base_anisotropy = 0.f;
            inspect_mat.albedo_img.reset();
            inspect_mat.normal_img.reset();
            inspect_mat.ao_img.reset();
            inspect_mat.metallic_img.reset();
            inspect_mat.roughness_img.reset();
            inspect_mat.reflectance_img.reset();
            // inspect_mat.sRGB_color = false;
            // inspect_mat.sRGB_vertex_color = true;
        }
    }

    std::shared_ptr<geometry::TriangleMesh> DuplicateGeometryForInspection(
            std::shared_ptr<geometry::TriangleMesh> tmesh) {
        auto new_mesh = std::make_shared<geometry::TriangleMesh>(
                tmesh->vertices_, tmesh->triangles_);
        if (!tmesh->HasTriangleNormals()) {
            new_mesh->ComputeTriangleNormals();
        } else {
            new_mesh->triangle_normals_ = tmesh->triangle_normals_;
        }
        new_mesh->vertex_colors_ = tmesh->vertex_colors_;

        return new_mesh;
    }

    void UpdateGeometryForInspectionMode(bool enable) {
        if (enable) {
            // Copy the objects...
            for (auto &o : objects_) {
                scene_->GetScene()->ShowGeometry(o.name, false);
                inspection_objects_.push_back(o);
                inspection_objects_.back().name = o.name + "_inspect";
            }
            // Add inspection objects to scene
            for (auto &o : inspection_objects_) {
                if (o.geometry) {
                    CreateInspectionModeMaterial(
                            o.material,
                            o.geometry->GetGeometryType() ==
                                    geometry::Geometry::GeometryType::
                                            PointCloud);
                    // Need to compute triangle normals for triangle meshes
                    if (auto tmesh = std::dynamic_pointer_cast<
                                geometry::TriangleMesh>(o.geometry)) {
                        o.geometry = DuplicateGeometryForInspection(tmesh);
                    }
                    scene_->GetScene()->AddGeometry(o.name, o.geometry.get(),
                                                    o.material);
                } else if (o.tgeometry) {
                    CreateInspectionModeMaterial(
                            o.material,
                            o.tgeometry->GetGeometryType() ==
                                    t::geometry::Geometry::GeometryType::
                                            PointCloud);
                    scene_->GetScene()->AddGeometry(o.name, o.tgeometry.get(),
                                                    o.material);
                } else if (o.model) {
                    for (auto &mat : o.model->materials_) {
                        CreateInspectionModeMaterial(mat, false);
                    }
                    for (auto &mi : o.model->meshes_) {
                        auto new_mesh = DuplicateGeometryForInspection(mi.mesh);
                        mi.mesh = new_mesh;
                    }
                    scene_->GetScene()->AddModel(o.name, *o.model);
                }
            }
        } else {
            // Remove inspection geometries
            for (auto &o : inspection_objects_) {
                scene_->GetScene()->RemoveGeometry(o.name);
            }
            inspection_objects_.clear();
            // Show original geometries
            for (auto &o : objects_) {
                scene_->GetScene()->ShowGeometry(o.name, true);
            }
        }
    }

    void UpdateGeometryForWireframeMode(bool enable) {
        if (enable) {
            // Material for wireframe
            MaterialRecord mat;
            mat.shader = "unlitLine";
            mat.line_width = 2.f;
            mat.base_color = {0.f, 0.3f, 1.f, 1.f};
            mat.emissive_color = {10000.f, 10000.f, 10000.f, 1.f};
            // Create line sets for eligible geometry
            for (auto &o : objects_) {
                if (o.geometry &&
                    o.geometry->GetGeometryType() ==
                            geometry::Geometry::GeometryType::TriangleMesh) {
                    // Hide original geometry
                    scene_->GetScene()->ShowGeometry(o.name, false);
                    auto tmesh =
                            std::dynamic_pointer_cast<geometry::TriangleMesh>(
                                    o.geometry);
                    auto lines =
                            geometry::LineSet::CreateFromTriangleMesh(*tmesh);
                    DrawObject draw_obj;
                    draw_obj.name = o.name + "_wireframe";
                    draw_obj.geometry = lines;
                    draw_obj.material = mat;
                    wireframe_objects_.push_back(draw_obj);
                    scene_->GetScene()->AddGeometry(draw_obj.name,
                                                    draw_obj.geometry.get(),
                                                    draw_obj.material);
                } else if (o.tgeometry &&
                           o.tgeometry->GetGeometryType() ==
                                   t::geometry::Geometry::GeometryType::
                                           TriangleMesh) {
                    // Hide original geometry
                    scene_->GetScene()->ShowGeometry(o.name, false);
                    auto tmesh = std::dynamic_pointer_cast<
                            t::geometry::TriangleMesh>(o.tgeometry);
                    auto tmesh_legacy = tmesh->ToLegacy();
                    auto lines = geometry::LineSet::CreateFromTriangleMesh(
                            tmesh_legacy);
                    DrawObject draw_obj;
                    draw_obj.name = o.name + "_wireframe";
                    draw_obj.geometry = lines;
                    draw_obj.material = mat;
                    wireframe_objects_.push_back(draw_obj);
                    scene_->GetScene()->AddGeometry(draw_obj.name,
                                                    draw_obj.geometry.get(),
                                                    draw_obj.material);
                } else if (o.model) {
                    // Hide original geometry
                    scene_->GetScene()->ShowGeometry(o.name, false);
                    for (auto &mi : o.model->meshes_) {
                        auto lines = geometry::LineSet::CreateFromTriangleMesh(
                                *mi.mesh);
                        DrawObject draw_obj;
                        draw_obj.name = mi.mesh_name + "_wireframe";
                        draw_obj.geometry = lines;
                        draw_obj.material = mat;
                        wireframe_objects_.push_back(draw_obj);
                        scene_->GetScene()->AddGeometry(draw_obj.name,
                                                        draw_obj.geometry.get(),
                                                        draw_obj.material);
                    }
                }
            }
        } else {
            // Remove inspection geometries
            for (auto &o : wireframe_objects_) {
                scene_->GetScene()->RemoveGeometry(o.name);
            }
            wireframe_objects_.clear();
            // Show original geometries
            for (auto &o : objects_) {
                scene_->GetScene()->ShowGeometry(o.name, true);
            }
        }
    }

    void Add3DLabel(const Eigen::Vector3f &pos, const char *text) {
        scene_->AddLabel(pos, text);
    }

    void Clear3DLabels() { scene_->ClearLabels(); }

    void SetupCamera(float fov,
                     const Eigen::Vector3f &center,
                     const Eigen::Vector3f &eye,
                     const Eigen::Vector3f &up) {
        scene_->LookAt(center, eye, up);
        scene_->ForceRedraw();
    }

    void SetupCamera(const camera::PinholeCameraIntrinsic &intrinsic,
                     const Eigen::Matrix4d &extrinsic) {
        scene_->SetupCamera(intrinsic, extrinsic,
                            scene_->GetScene()->GetBoundingBox());
        scene_->ForceRedraw();
    }

    void SetupCamera(const Eigen::Matrix3d &intrinsic,
                     const Eigen::Matrix4d &extrinsic,
                     int intrinsic_width_px,
                     int intrinsic_height_px) {
        scene_->SetupCamera(intrinsic, extrinsic, intrinsic_width_px,
                            intrinsic_height_px,
                            scene_->GetScene()->GetBoundingBox());
        scene_->ForceRedraw();
    }

    void ResetCameraToDefault() {
        auto scene = scene_->GetScene();
        scene_->SetupCamera(60.0f, scene->GetBoundingBox(), {0.0f, 0.0f, 0.0f});
        scene_->ForceRedraw();
    }

    void SetBackground(const Eigen::Vector4f &bg_color,
                       std::shared_ptr<geometry::Image> bg_image) {
        auto old_default_color = CalcDefaultUnlitColor();
        ui_state_.bg_color = bg_color;
        settings.bg_color->SetValue(bg_color.x(), bg_color.y(), bg_color.z());
        auto scene = scene_->GetScene();
        scene->SetBackground(ui_state_.bg_color, bg_image);

        auto new_default_color = CalcDefaultUnlitColor();
        if (new_default_color != old_default_color) {
            for (auto &o : objects_) {
                if (o.is_color_default) {
                    o.material.base_color = new_default_color;
                    OverrideMaterial(o.name, o.material,
                                     ui_state_.scene_shader);
                }
            }
        }

        scene_->ForceRedraw();
    }

    void ShowSettings(bool show, bool cancel_auto_show = true) {
        if (cancel_auto_show) {
            can_auto_show_settings_ = false;
        }
        ui_state_.show_settings = show;
        settings.panel->SetVisible(show);
        auto menubar = Application::GetInstance().GetMenubar();
        if (menubar) {  // might not have been created yet
            menubar->SetChecked(MENU_SETTINGS, show);
        }
        window_->SetNeedsLayout();
    }

    void ShowSkybox(bool show) {
        ui_state_.show_skybox = show;
        settings.show_skybox->SetChecked(show);  // in case called manually
        scene_->GetScene()->ShowSkybox(show);
        scene_->ForceRedraw();
    }

    void ShowAxes(bool show) {
        ui_state_.show_axes = show;
        settings.show_axes->SetChecked(show);  // in case called manually
        scene_->GetScene()->ShowAxes(show);
        scene_->ForceRedraw();
    }

    void ShowGround(bool show) {
        ui_state_.show_ground = show;
        settings.show_ground->SetChecked(show);  // in case called manually
        scene_->GetScene()->ShowGroundPlane(show, ui_state_.ground_plane);
        scene_->ForceRedraw();
    }

    void SetGroundPlane(rendering::Scene::GroundPlane plane) {
        ui_state_.ground_plane = plane;
        if (plane == rendering::Scene::GroundPlane::XZ) {
            settings.ground_plane->SetSelectedIndex(0);
        } else if (plane == rendering::Scene::GroundPlane::XY) {
            settings.ground_plane->SetSelectedIndex(1);
        } else {
            settings.ground_plane->SetSelectedIndex(2);
        }
        // Update ground plane if it is currently showing
        if (ui_state_.show_ground) {
            scene_->GetScene()->ShowGroundPlane(ui_state_.show_ground, plane);
            scene_->ForceRedraw();
        }
    }

    void EnableSunFollowsCamera(bool enable) {
        auto low_scene = scene_->GetScene()->GetScene();
        if (enable) {
            scene_->SetOnCameraChanged([this](rendering::Camera *cam) {
                auto low_scene = scene_->GetScene()->GetScene();
                low_scene->SetSunLightDirection(cam->GetForwardVector());
            });
            low_scene->SetSunLightDirection(
                    scene_->GetScene()->GetCamera()->GetForwardVector());
            scene_->SetSunInteractorEnabled(false);
        } else {
            scene_->SetOnCameraChanged(
                    std::function<void(rendering::Camera *)>());
            low_scene->SetSunLightDirection(ui_state_.sun_dir);
            scene_->SetSunInteractorEnabled(true);
        }
    }

    void EnableInspectionRelatedUI(bool enable) {
        settings.show_skybox->SetEnabled(enable);
        settings.lighting->SetEnabled(enable);
        settings.use_ibl->SetEnabled(enable);
        settings.ibl_intensity->SetEnabled(enable);
        settings.ibl_names->SetEnabled(enable);
        settings.use_sun->SetEnabled(enable);
        settings.sun_dir->SetEnabled(enable);
        settings.sun_color->SetEnabled(enable);
        settings.mouse_buttons[SceneWidget::Controls::ROTATE_SUN]->SetEnabled(
                enable);
        settings.sun_follows_camera->SetEnabled(enable);
        settings.wireframe_mode->SetEnabled(enable);
    }

    void EnableBasicMode(bool enable) {
        auto o3dscene = scene_->GetScene();
        auto view = o3dscene->GetView();
        auto low_scene = o3dscene->GetScene();
        if (enable) {
            // Set lighting environment for inspection
            o3dscene->SetBackground({1.f, 1.f, 1.f, 1.f});
            low_scene->ShowSkybox(false);
            low_scene->EnableIndirectLight(false);
            low_scene->EnableSunLight(true);
            low_scene->SetSunLightIntensity(160000.f);
            view->SetShadowing(false, View::ShadowType::kPCF);
            view->SetPostProcessing(false);
            if (!ui_state_.sun_follows_camera) {
                EnableSunFollowsCamera(true);
                settings.sun_follows_camera->SetChecked(true);
                was_using_sun_follows_cam_ = false;
            } else {
                was_using_sun_follows_cam_ = true;
            }
            // Update geometry for inspection
            settings.wireframe_mode->SetChecked(false);
            EnableWireframeMode(false);
            UpdateGeometryForInspectionMode(true);
            EnableInspectionRelatedUI(false);
            // Force screen redraw
            scene_->ForceRedraw();
        } else {
            view->SetPostProcessing(true);
            view->SetShadowing(true, View::ShadowType::kPCF);
            UpdateGeometryForInspectionMode(false);
            EnableInspectionRelatedUI(true);
            if (!was_using_sun_follows_cam_) {
                settings.sun_follows_camera->SetChecked(false);
                EnableSunFollowsCamera(false);
            }
            SetUIState(ui_state_);
        }
    }

    void EnableWireframeMode(bool enable) {
        auto o3dscene = scene_->GetScene();
        auto view = o3dscene->GetView();
        auto low_scene = o3dscene->GetScene();
        UpdateGeometryForWireframeMode(enable);
        if (enable) {
            o3dscene->SetBackground({0.1f, 0.1f, 0.1f, 1.0f});
            low_scene->ShowSkybox(false);
            view->SetWireframe(true);
            scene_->ForceRedraw();
        } else {
            view->SetWireframe(false);
            SetUIState(ui_state_);
        }
    }

    void SetPointSize(int px) {
        ui_state_.point_size = px;
        settings.point_size->SetValue(double(px));

        px = int(ConvertToScaledPixels(px));
        for (auto &o : objects_) {
            o.material.point_size = float(px);
            OverrideMaterial(o.name, o.material, ui_state_.scene_shader);
        }
        for (auto &o : inspection_objects_) {
            o.material.point_size = float(px);
            OverrideMaterial(o.name, o.material, ui_state_.scene_shader);
        }

        auto bbox = scene_->GetScene()->GetBoundingBox();
        auto xdim = bbox.max_bound_.x() - bbox.min_bound_.x();
        auto ydim = bbox.max_bound_.y() - bbox.min_bound_.z();
        auto zdim = bbox.max_bound_.z() - bbox.min_bound_.y();
        auto psize = double(std::max(5, px)) * 0.000666 *
                     std::max(xdim, std::max(ydim, zdim));
        selections_->SetPointSize(psize);

        scene_->SetPickablePointSize(px);
        scene_->ForceRedraw();
    }

    void SetLineWidth(int px) {
        ui_state_.line_width = px;

        px = int(ConvertToScaledPixels(px));
        for (auto &o : objects_) {
            o.material.line_width = float(px);
            OverrideMaterial(o.name, o.material, ui_state_.scene_shader);
        }
        for (auto &o : inspection_objects_) {
            o.material.line_width = float(px);
            OverrideMaterial(o.name, o.material, ui_state_.scene_shader);
        }
        scene_->ForceRedraw();
    }

    void SetShader(O3DVisualizer::Shader shader) {
        // Don't force material override if no change
        if (ui_state_.scene_shader == shader) return;

        ui_state_.scene_shader = shader;
        for (auto &o : objects_) {
            OverrideMaterial(o.name, o.material, shader);
        }
        for (auto &o : inspection_objects_) {
            OverrideMaterial(o.name, o.material, shader);
        }
        scene_->ForceRedraw();
    }

    void OverrideMaterial(const std::string &name,
                          const MaterialRecord &original_material,
                          O3DVisualizer::Shader shader) {
        bool is_lines = (original_material.shader == "unlitLine");
        bool is_gradient = (original_material.shader == "unlitGradient");
        auto scene = scene_->GetScene();
        // Lines are already unlit, so keep using the original shader when in
        // unlit mode so that we can keep the wide lines.
        if (shader == Shader::STANDARD || is_gradient ||
            (shader == Shader::UNLIT && is_lines)) {
            scene->ModifyGeometryMaterial(name, original_material);
        } else {
            MaterialRecord m = original_material;
            m.shader = GetShaderString(shader);
            scene->ModifyGeometryMaterial(name, m);
        }
    }

    float ConvertToScaledPixels(int px) {
        return std::round(px * window_->GetScaling());
    }

    const char *GetShaderString(O3DVisualizer::Shader shader) {
        switch (shader) {
            case Shader::STANDARD:
                return nullptr;
            case Shader::UNLIT:
                return "defaultUnlit";
            case Shader::NORMALS:
                return "normals";
            case Shader::DEPTH:
                return "depth";
            default:
                utility::LogWarning(
                        "O3DVisualizer::GetShaderString(): unhandled Shader "
                        "value");
                return nullptr;
        }
    }

    void SetIBL(std::string path) {
        std::string ibl_path;
        if (path == "") {
            // Set IBL back to default
            ibl_path =
                    std::string(Application::GetInstance().GetResourcePath()) +
                    std::string("/") + std::string(kDefaultIBL);
        } else if (utility::filesystem::FileExists(path + "_ibl.ktx")) {
            // Set IBL to named IBL - probably came from selecting in UI
            ibl_path = path;
        } else if (utility::filesystem::FileExists(path)) {
            // User specified full path to IBL file
            if (path.find("_ibl.ktx") == path.size() - 8) {
                ibl_path = path.substr(0, path.size() - 8);
            } else {
                utility::LogWarning(
                        "Could not load IBL path. Filename must be of the form "
                        "'name_ibl.ktx' and be paired with 'name_skybox.ktx'");
                return;
            }
        } else {
            // User specified the IBL 'stem' without the full path
            ibl_path =
                    std::string(Application::GetInstance().GetResourcePath()) +
                    "/" + path;
            if (!utility::filesystem::FileExists(ibl_path + "_ibl.ktx")) {
                return;
            }
        }
        ui_state_.ibl_path = ibl_path;
        scene_->GetScene()->GetScene()->SetIndirectLight(ibl_path);
        scene_->ForceRedraw();
    }

    void SetIBLIntensity(float intensity) {
        ui_state_.ibl_intensity = intensity;
        SetUIState(ui_state_);
    }

    void SetLightingProfile(const LightingProfile &profile) {
        Eigen::Vector3f sun_dir = {0.577f, -0.577f, -0.577f};
        auto scene = scene_->GetScene();
        scene->SetLighting(profile.profile, sun_dir);
        ui_state_.use_ibl =
                (profile.profile != Open3DScene::LightingProfile::HARD_SHADOWS);
        ui_state_.use_sun =
                (profile.profile != Open3DScene::LightingProfile::NO_SHADOWS);
        ui_state_.ibl_intensity =
                int(scene->GetScene()->GetIndirectLightIntensity());
        ui_state_.sun_intensity =
                int(scene->GetScene()->GetSunLightIntensity());
        ui_state_.sun_dir = sun_dir;
        ui_state_.sun_color = {1.0f, 1.0f, 1.0f};
        SetUIState(ui_state_);
        // SetUIState will set the combobox to "Custom", so undo that.
        this->settings.lighting->SetSelectedValue(profile.name.c_str());
    }

    void SetMouseMode(SceneWidget::Controls mode) {
        if (selections_->IsActive()) {
            selections_->MakeInactive();
        }

        scene_->SetViewControls(mode);
        if (mode == SceneWidget::Controls::PICK_GEOMETRY) {
            // Always update because object pose may change.
            UpdateSelectableGeometry();
        }
        
        // Keep the bboxes when rotating the models.
        if (mode != SceneWidget::Controls::PICK_GEOMETRY && 
            mode != SceneWidget::Controls::ROTATE_MODEL) {
            for (auto &o : objects_) {
                std::string name = std::string("__selbbox_") + o.name;
                auto scene = scene_->GetScene();
                if (scene->HasGeometry(name)) {
                    scene->RemoveGeometry(name);
                }
            }
        }

        ui_state_.mouse_mode = mode;
        settings.view_mouse_mode = mode;
        for (const auto &t_b : settings.mouse_buttons) {
            t_b.second->SetOn(false);
        }
        auto it = settings.mouse_buttons.find(mode);
        if (it != settings.mouse_buttons.end()) {
            it->second->SetOn(true);
        }
    }

    void SetPicking() {
        if (selections_->GetNumberOfSets() == 0) {
            NewSelectionSet();
        }
        if (selections_need_update_) {
            UpdateSelectableGeometry();
        }
        selections_->MakeActive();
    }

    std::vector<O3DVisualizerSelections::SelectionSet> GetSelectionSets()
            const {
        return selections_->GetSets();
    }

    void SetCurrentTime(double t) {
        ui_state_.current_time = t;
        if (ui_state_.current_time > max_time_) {
            ui_state_.current_time = min_time_;
        }
        for (auto &o : objects_) {
            UpdateGeometryVisibility(o);
        }
        UpdateTimeUI();

        if (on_animation_) {
            on_animation_(ui_state_.current_time);
        }
    }

    void SetAnimating(bool is_animating) {
        if (is_animating == ui_state_.is_animating) {
            return;
        }

        ui_state_.is_animating = is_animating;
        if (is_animating) {
            ui_state_.current_time = max_time_;
            auto now = Application::GetInstance().Now();
            start_animation_clock_time_ = now;
            last_animation_tick_clock_time_ = now;
            if (on_animation_tick_) {
                window_->SetOnTickEvent(on_animation_tick_);
            } else {
                window_->SetOnTickEvent(
                        [this]() -> bool { return this->OnAnimationTick(); });
            }
        } else {
            window_->SetOnTickEvent(nullptr);
            SetCurrentTime(0.0);
            next_animation_tick_clock_time_ = 0.0;
        }
        settings.time_slider->SetEnabled(!is_animating);
        settings.time_edit->SetEnabled(!is_animating);
    }

    void SetOnAnimationTick(
            O3DVisualizer &o3dvis,
            std::function<TickResult(O3DVisualizer &, double, double)> cb) {
        if (cb) {
            on_animation_tick_ = [this, &o3dvis, cb]() -> bool {
                auto now = Application::GetInstance().Now();
                auto dt = now - this->last_animation_tick_clock_time_;
                auto total_time = now - this->start_animation_clock_time_;
                this->last_animation_tick_clock_time_ = now;

                auto result = cb(o3dvis, dt, total_time);

                if (result == TickResult::REDRAW) {
                    this->scene_->ForceRedraw();
                    return true;
                } else {
                    return false;
                }
            };
        } else {
            on_animation_tick_ = nullptr;
        }
    }

    void SetUIState(const UIState &new_state) {
        int point_size_changed = (new_state.point_size != ui_state_.point_size);
        int line_width_changed = (new_state.line_width != ui_state_.line_width);
        bool ibl_path_changed = (new_state.ibl_path != ui_state_.ibl_path);
        auto old_enabled_groups = ui_state_.enabled_groups;
        bool old_is_animating = ui_state_.is_animating;
        bool new_is_animating = new_state.is_animating;
        bool is_new_lighting =
                (ibl_path_changed || new_state.use_ibl != ui_state_.use_ibl ||
                 new_state.use_sun != ui_state_.use_sun ||
                 new_state.ibl_intensity != ui_state_.ibl_intensity ||
                 new_state.sun_intensity != ui_state_.sun_intensity ||
                 new_state.sun_dir != ui_state_.sun_dir ||
                 new_state.sun_color != ui_state_.sun_color);
        bool in_basic_mode = settings.basic_mode->IsChecked();

        if (&new_state != &ui_state_) {
            ui_state_ = new_state;
        }

        if (ibl_path_changed) {
            SetIBL(ui_state_.ibl_path);
        }

        ShowSettings(ui_state_.show_settings, false);
        SetShader(ui_state_.scene_shader);
        SetBackground(ui_state_.bg_color, nullptr);
        if (!in_basic_mode) ShowSkybox(ui_state_.show_skybox);
        ShowAxes(ui_state_.show_axes);
        ShowGround(ui_state_.show_ground);

        if (point_size_changed) {
            SetPointSize(ui_state_.point_size);
        }
        if (line_width_changed) {
            SetLineWidth(ui_state_.line_width);
        }

        settings.use_ibl->SetChecked(ui_state_.use_ibl);
        settings.use_sun->SetChecked(ui_state_.use_sun);
        settings.ibl_intensity->SetValue(ui_state_.ibl_intensity);
        settings.sun_intensity->SetValue(ui_state_.sun_intensity);
        settings.sun_dir->SetValue(ui_state_.sun_dir);
        settings.sun_color->SetValue(ui_state_.sun_color);
        // Re-assign intensity in case it was out of range.
        ui_state_.ibl_intensity = settings.ibl_intensity->GetIntValue();
        ui_state_.sun_intensity = settings.sun_intensity->GetIntValue();

        if (ui_state_.sun_follows_camera) {
            settings.sun_dir->SetEnabled(false);
            settings.mouse_buttons[SceneWidget::Controls::ROTATE_SUN]
                    ->SetEnabled(false);
        } else {
            settings.sun_dir->SetEnabled(true);
            settings.mouse_buttons[SceneWidget::Controls::ROTATE_SUN]
                    ->SetEnabled(true);
        }

        if (is_new_lighting) {
            settings.lighting->SetSelectedValue(kCustomName);
        }

        auto *raw_scene = scene_->GetScene()->GetScene();
        if (!in_basic_mode) {
            raw_scene->EnableIndirectLight(ui_state_.use_ibl);
            raw_scene->SetIndirectLightIntensity(
                    float(ui_state_.ibl_intensity));
            raw_scene->SetSunLightColor(ui_state_.sun_color);
            if (!ui_state_.sun_follows_camera) {
                raw_scene->SetSunLightDirection(ui_state_.sun_dir);
            }
        }
        raw_scene->EnableSunLight(ui_state_.use_sun);
        raw_scene->SetSunLightIntensity(ui_state_.sun_intensity);

        if (old_enabled_groups != ui_state_.enabled_groups) {
            for (auto &group : added_groups_) {
                bool enabled = (ui_state_.enabled_groups.find(group) !=
                                ui_state_.enabled_groups.end());
                EnableGroup(group, enabled);
            }
        }

        if (old_is_animating != new_is_animating) {
            ui_state_.is_animating = old_is_animating;
            SetAnimating(new_is_animating);
        }

        scene_->ForceRedraw();
    }

    void AddGroup(const std::string &group) {
#if GROUPS_USE_TREE
        if (added_groups_.find(group) == added_groups_.end()) {
            added_groups_.insert(group);
            ui_state_.enabled_groups.insert(group);
        }
        if (added_groups_.size() == 2) {
            UpdateObjectTree();
        }
#else
        if (added_groups_.find(group) == added_groups_.end()) {
            added_groups_.insert(group);
            ui_state_.enabled_groups.insert(group);

            auto cell = std::make_shared<CheckableTextTreeCell>(
                    group.c_str(), true, [this, group](bool is_on) {
                        this->EnableGroup(group, is_on);
                    });
            auto root = settings.groups->GetRootItem();
            settings.groups->AddItem(root, cell);
        }
        if (added_groups_.size() >= 2) {
            settings.groups_panel->SetVisible(true);
        }
#endif  // GROUPS_USE_TREE
    }

    void EnableGroup(const std::string &group, bool enable) {
#if GROUPS_USE_TREE
        auto group_it = settings.group2itemid.find(group);
        if (group_it != settings.group2itemid.end()) {
            auto cell = settings.geometries->GetItem(group_it->second);
            auto group_cell =
                    std::dynamic_pointer_cast<CheckableTextTreeCell>(cell);
            if (group_cell) {
                group_cell->GetCheckbox()->SetChecked(enable);
            }
        }
#endif  // GROUPS_USE_TREE
        if (enable) {
            ui_state_.enabled_groups.insert(group);
        } else {
            ui_state_.enabled_groups.erase(group);
        }
        for (auto &o : objects_) {
            UpdateGeometryVisibility(o);
        }
    }

    void AddObjectToTree(const DrawObject &o) {
        TreeView::ItemId parent = settings.geometries->GetRootItem();
#if GROUPS_USE_TREE
        if (added_groups_.size() >= 2) {
            auto it = settings.group2itemid.find(o.group);
            if (it != settings.group2itemid.end()) {
                parent = it->second;
            } else {
                auto cell = std::make_shared<CheckableTextTreeCell>(
                        o.group.c_str(), true,
                        [this, group = o.group](bool is_on) {
                            this->EnableGroup(group, is_on);
                        });
                parent = settings.geometries->AddItem(parent, cell);
                settings.group2itemid[o.group] = parent;
            }
        }
#endif  // GROUPS_USE_TREE

        int flag = DrawObjectTreeCell::FLAG_NONE;
#if !GROUPS_USE_TREE
        flag |= (added_groups_.size() >= 2 ? DrawObjectTreeCell::FLAG_GROUP
                                           : 0);
#endif  // !GROUPS_USE_TREE
        flag |= (min_time_ != max_time_ ? DrawObjectTreeCell::FLAG_TIME : 0);
        auto cell = std::make_shared<DrawObjectTreeCell>(
                o.name.c_str(), o.group.c_str(), o.time, o.is_visible, flag,
                [this, name = o.name](bool is_on) {
                    ShowGeometry(name, is_on);
                });
        auto id = settings.geometries->AddItem(parent, cell);
        settings.object2itemid[o.name] = id;
    }

    void UpdateObjectTree() {
#if GROUPS_USE_TREE
        settings.group2itemid.clear();
#endif  // GROUPS_USE_TREE
        settings.object2itemid.clear();
        settings.geometries->Clear();

        for (auto &o : objects_) {
            AddObjectToTree(o);
        }
    }

    void UpdateTimeUIRange() {
        bool enabled = (min_time_ < max_time_);
        settings.time_slider->SetEnabled(enabled);
        settings.time_edit->SetEnabled(enabled);
        settings.play->SetEnabled(enabled);

        settings.time_slider->SetLimits(min_time_, max_time_);
        ui_state_.current_time = std::min(
                max_time_, std::max(min_time_, ui_state_.current_time));
        UpdateTimeUI();
    }

    void UpdateTimeUI() {
        settings.time_slider->SetValue(ui_state_.current_time);
        settings.time_edit->SetValue(ui_state_.current_time);
    }

    void UpdateGeometryVisibility(const DrawObject &o) {
        scene_->GetScene()->ShowGeometry(o.name, IsGeometryVisible(o));
        scene_->ForceRedraw();
    }

    bool IsGeometryVisible(const DrawObject &o) {
        bool is_current =
                (o.time >= ui_state_.current_time &&
                 o.time < ui_state_.current_time + ui_state_.time_step);
        bool is_group_enabled = (ui_state_.enabled_groups.find(o.group) !=
                                 ui_state_.enabled_groups.end());
        bool is_visible = o.is_visible;
        return (is_visible & is_current & is_group_enabled);
    }

    void NewSelectionSet() {
        selections_->NewSet();
        UpdateSelectionSetList();
        SelectSelectionSet(int(selections_->GetNumberOfSets()) - 1);
    }

    void RemoveSelectionSet(int index) {
        selections_->RemoveSet(index);
        if (selections_->GetNumberOfSets() == 0) {
            // You can remove the last set, but there must always be one
            // set, so we re-create one. (So removing the last set has the
            // effect of clearing it.)
            selections_->NewSet();
        }
        UpdateSelectionSetList();
    }

    void SelectSelectionSet(int index) {
        settings.selection_sets->SetSelectedIndex(index);
        selections_->SelectSet(index);
        scene_->ForceRedraw();  // redraw with new selection highlighted
    }

    void UpdateSelectionSetList() {
        size_t n = selections_->GetNumberOfSets();
        int idx = settings.selection_sets->GetSelectedIndex();
        idx = std::max(0, idx);
        idx = std::min(idx, int(n) - 1);

        std::vector<std::string> items;
        items.reserve(n);
        for (size_t i = 0; i < n; ++i) {
            std::stringstream s;
            s << "Set " << (i + 1);
            items.push_back(s.str());
        }
        settings.selection_sets->SetItems(items);
        SelectSelectionSet(idx);
        window_->PostRedraw();
    }

    void UpdateSelectableGeometry() {
        std::vector<SceneWidget::PickableGeometry> pickable;
        // Count number of meshes stored in TriangleMeshModels
        size_t model_mesh_count = 0;
        size_t model_count = 0;
        for (auto &o : objects_) {
            if (!IsGeometryVisible(o)) {
                continue;
            }
<<<<<<< HEAD
            pickable.emplace_back(o.name, o.geometry.get(), o.tgeometry.get());
            pickable.back().transform = scene_->GetScene()->GetGeometryTransform(o.name);
=======
            if (o.model.get()) {
                model_count++;
                model_mesh_count += o.model.get()->meshes_.size();
            }
        }
        pickable.reserve(objects_.size() + model_mesh_count - model_count);
        for (auto &o : objects_) {
            if (!IsGeometryVisible(o)) {
                continue;
            }
            if (o.model.get()) {
                for (auto &g : o.model->meshes_) {
                    pickable.emplace_back(g.mesh_name, g.mesh.get(),
                                          o.tgeometry.get());
                }
            } else {
                pickable.emplace_back(o.name, o.geometry.get(),
                                      o.tgeometry.get());
            }
>>>>>>> ff22900c
        }
        selections_->SetSelectableGeometry(pickable);
    }

    bool OnAnimationTick() {
        auto now = Application::GetInstance().Now();
        if (now >= next_animation_tick_clock_time_) {
            SetCurrentTime(ui_state_.current_time + ui_state_.time_step);
            UpdateAnimationTickClockTime(now);

            return true;
        }
        return false;
    }
    void UpdateAnimationTickClockTime(double now) {
        next_animation_tick_clock_time_ = now + ui_state_.frame_delay;
    }

    void ExportCurrentImage(const std::string &path) {
        scene_->EnableSceneCaching(false);
        scene_->GetScene()->GetScene()->RenderToImage(
                [this, path](std::shared_ptr<geometry::Image> image) mutable {
                    if (!io::WriteImage(path, *image)) {
                        this->window_->ShowMessageBox(
                                "Error",
                                (std::string("Could not write image to ") +
                                 path + ".")
                                        .c_str());
                    }
                    scene_->EnableSceneCaching(true);
                });
    }

    void OnAbout() {
        auto &theme = window_->GetTheme();
        auto dlg = std::make_shared<gui::Dialog>("About");

        auto title = std::make_shared<gui::Label>(
                (std::string("Open3D ") + OPEN3D_VERSION).c_str());
        auto text = std::make_shared<gui::Label>(
                "The MIT License (MIT)\n"
                "Copyright (c) 2018-2023 www.open3d.org\n\n"

                "Permission is hereby granted, free of charge, to any person "
                "obtaining a copy of this software and associated "
                "documentation files (the \"Software\"), to deal in the "
                "Software without restriction, including without limitation "
                "the rights to use, copy, modify, merge, publish, distribute, "
                "sublicense, and/or sell copies of the Software, and to "
                "permit persons to whom the Software is furnished to do so, "
                "subject to the following conditions:\n\n"

                "The above copyright notice and this permission notice shall "
                "be included in all copies or substantial portions of the "
                "Software.\n\n"

                "THE SOFTWARE IS PROVIDED \"AS IS\", WITHOUT WARRANTY OF ANY "
                "KIND, EXPRESS OR IMPLIED, INCLUDING BUT NOT LIMITED TO THE "
                "WARRANTIES OF MERCHANTABILITY, FITNESS FOR A PARTICULAR "
                "PURPOSE AND NONINFRINGEMENT. IN NO EVENT SHALL THE AUTHORS OR "
                "COPYRIGHT HOLDERS BE LIABLE FOR ANY CLAIM, DAMAGES OR OTHER "
                "LIABILITY, WHETHER IN AN ACTION OF CONTRACT, TORT OR "
                "OTHERWISE, ARISING FROM, OUT OF OR IN CONNECTION WITH THE "
                "SOFTWARE OR THE USE OR OTHER DEALINGS IN THE SOFTWARE.");
        auto ok = std::make_shared<gui::Button>("OK");
        ok->SetOnClicked([this]() { this->window_->CloseDialog(); });

        gui::Margins margins(theme.font_size);
        auto layout = std::make_shared<gui::Vert>(0, margins);
        layout->AddChild(gui::Horiz::MakeCentered(title));
        layout->AddFixed(theme.font_size);
        auto v = std::make_shared<gui::ScrollableVert>(0);
        v->AddChild(text);
        layout->AddChild(v);
        layout->AddFixed(theme.font_size);
        layout->AddChild(gui::Horiz::MakeCentered(ok));
        dlg->AddChild(layout);

        window_->ShowDialog(dlg);
    }

    void OnExportRGB() {
        auto dlg = std::make_shared<gui::FileDialog>(
                gui::FileDialog::Mode::SAVE, "Save File", window_->GetTheme());
        dlg->AddFilter(".png", "PNG images (.png)");
        dlg->AddFilter("", "All files");
        dlg->SetOnCancel([this]() { this->window_->CloseDialog(); });
        dlg->SetOnDone([this](const char *path) {
            this->window_->CloseDialog();
            this->ExportCurrentImage(path);
        });
        window_->ShowDialog(dlg);
    }

    void OnClose() { window_->Close(); }

    void OnToggleSettings() { ShowSettings(!ui_state_.show_settings); }

    std::string UniquifyName(const std::string &name) {
        if (added_names_.find(name) == added_names_.end()) {
            return name;
        }

        int n = 0;
        std::string unique;
        do {
            n += 1;
            std::stringstream s;
            s << name << "_" << n;
            unique = s.str();
        } while (added_names_.find(unique) != added_names_.end());

        return unique;
    }

    Eigen::Vector4f CalcDefaultUnlitColor() {
        float luminosity = 0.21f * ui_state_.bg_color.x() +
                           0.72f * ui_state_.bg_color.y() +
                           0.07f * ui_state_.bg_color.z();
        if (luminosity >= 0.5f) {
            return {0.0f, 0.0f, 0.0f, 1.0f};
        } else {
            return {1.0f, 1.0f, 1.0f, 1.0f};
        }
    }

    std::vector<std::string> GetListOfIBLs() {
        std::vector<std::string> ibls;
        std::vector<std::string> resource_files;
        std::string resource_path =
                Application::GetInstance().GetResourcePath();
        utility::filesystem::ListFilesInDirectory(resource_path,
                                                  resource_files);
        std::sort(resource_files.begin(), resource_files.end());
        for (auto &f : resource_files) {
            if (f.find("_ibl.ktx") == f.size() - 8) {
                auto name = utility::filesystem::GetFileNameWithoutDirectory(f);
                name = name.substr(0, name.size() - 8);
                ibls.push_back(name);
            }
        }
        return ibls;
    }
};

// ----------------------------------------------------------------------------
O3DVisualizer::O3DVisualizer(const std::string &title, int width, int height, ConstructParams param)
    : Window(title, width, height), impl_(new O3DVisualizer::Impl()) {
    impl_->Construct(this, param);

    // Create a message processor for incoming messages.
    auto on_geometry = [this](std::shared_ptr<geometry::Geometry3D> geom,
                              const std::string &path, int time,
                              const std::string &layer) {
        impl_->AddGeometry(path, geom, nullptr, nullptr, nullptr, layer, time,
                           true);
        if (impl_->objects_.size() == 1) {
            impl_->ResetCameraToDefault();
        }
    };
    impl_->message_processor_ =
            std::make_shared<MessageProcessor>(this, on_geometry);

    // Create the app menu. We will take over the existing menubar (if any)
    // since a) we need to cache a pointer, and b) we should be the only
    // window, since the whole point of this class is to have an easy way to
    // visualize something with a blocking call to draw().
    auto menu = std::make_shared<Menu>();
#if defined(__APPLE__)
    // The first menu item to be added on macOS becomes the application
    // menu (no matter its name)
    auto app_menu = std::make_shared<Menu>();
    app_menu->AddItem("About", MENU_ABOUT);
    menu->AddMenu("Open3D", app_menu);
#endif  // __APPLE__

    if (Application::GetInstance().UsingNativeWindows()) {
        auto file_menu = std::make_shared<Menu>();
        file_menu->AddItem("Export Current Image...", MENU_EXPORT_RGB);
        file_menu->AddSeparator();
        file_menu->AddItem("Close Window", MENU_CLOSE, KeyName::KEY_W);
        menu->AddMenu("File", file_menu);
    }

    auto actions_menu = std::make_shared<Menu>();
    actions_menu->AddItem("Show Settings", MENU_SETTINGS);
    actions_menu->SetChecked(MENU_SETTINGS, false);
    menu->AddMenu("Actions", actions_menu);
    impl_->settings.actions_menu = actions_menu.get();

#if !defined(__APPLE__)
    auto help_menu = std::make_shared<Menu>();
    help_menu->AddItem("About", MENU_ABOUT);
    menu->AddMenu("Help", help_menu);
#endif  // !__APPLE__

    Application::GetInstance().SetMenubar(menu);

    SetOnMenuItemActivated(MENU_ABOUT, [this]() { this->impl_->OnAbout(); });
    SetOnMenuItemActivated(MENU_EXPORT_RGB,
                           [this]() { this->impl_->OnExportRGB(); });
    SetOnMenuItemActivated(MENU_CLOSE, [this]() { this->impl_->OnClose(); });
    SetOnMenuItemActivated(MENU_SETTINGS,
                           [this]() { this->impl_->OnToggleSettings(); });

    impl_->ShowSettings(false, false);
}

O3DVisualizer::~O3DVisualizer() {}

Open3DScene *O3DVisualizer::GetScene() const {
    return impl_->scene_->GetScene().get();
}

SceneWidget *O3DVisualizer::GetSceneWidget() const {
    return impl_->scene_;
}

void O3DVisualizer::StartRPCInterface(const std::string &address, int timeout) {
    impl_->receiver_ = std::make_shared<io::rpc::ZMQReceiver>(address, timeout);
    impl_->receiver_->SetMessageProcessor(impl_->message_processor_);

    try {
        utility::LogInfo("Starting to listen on {}", address);
        impl_->receiver_->Start();
    } catch (std::exception &e) {
        utility::LogWarning("Failed to start RPC interface: {}", e.what());
    }
}

void O3DVisualizer::StopRPCInterface() {
    if (impl_->receiver_) {
        utility::LogInfo("Stopping RPC interface");
    }
    impl_->receiver_.reset();
}

void O3DVisualizer::AddAction(const std::string &name,
                              std::function<void(O3DVisualizer &)> callback) {
    // Add button to the "Custom Actions" segment in the UI
    SmallButton *button = new SmallButton(name.c_str());
    button->SetOnClicked([this, callback]() { callback(*this); });
    impl_->settings.actions->AddChild(GiveOwnership(button));

    SetNeedsLayout();
    impl_->settings.actions_panel->SetVisible(true);
    impl_->settings.actions_panel->SetIsOpen(true);

    if (impl_->can_auto_show_settings_ &&
        impl_->settings.actions->size() == 1) {
        impl_->ShowSettings(true);
    }

    // Add menu item
    if (impl_->settings.menuid2action.empty()) {
        impl_->settings.actions_menu->AddSeparator();
    }
    int id = MENU_ACTIONS_BASE + int(impl_->settings.menuid2action.size());
    impl_->settings.actions_menu->AddItem(name.c_str(), id);
    impl_->settings.menuid2action[id] = callback;
    SetOnMenuItemActivated(id, [this, callback]() { callback(*this); });
}

void O3DVisualizer::SetBackground(
        const Eigen::Vector4f &bg_color,
        std::shared_ptr<geometry::Image> bg_image /*= nullptr*/) {
    impl_->SetBackground(bg_color, bg_image);
}

void O3DVisualizer::SetShader(Shader shader) { impl_->SetShader(shader); }

void O3DVisualizer::AddGeometry(
        const std::string &name,
        std::shared_ptr<geometry::Geometry3D> geom,
        const rendering::MaterialRecord *material /*=nullptr*/,
        const std::string &group /*= ""*/,
        double time /*= 0.0*/,
        bool is_visible /*= true*/) {
    impl_->AddGeometry(name, geom, nullptr, nullptr, material, group, time,
                       is_visible);
}

void O3DVisualizer::AddGeometry(
        const std::string &name,
        std::shared_ptr<t::geometry::Geometry> tgeom,
        const rendering::MaterialRecord *material /*=nullptr*/,
        const std::string &group /*= ""*/,
        double time /*= 0.0*/,
        bool is_visible /*= true*/) {
    impl_->AddGeometry(name, nullptr, tgeom, nullptr, material, group, time,
                       is_visible);
}

void O3DVisualizer::AddGeometry(
        const std::string &name,
        std::shared_ptr<rendering::TriangleMeshModel> model,
        const rendering::MaterialRecord *material /*=nullptr*/,
        const std::string &group /*= ""*/,
        double time /*= 0.0*/,
        bool is_visible /*= true*/) {
    impl_->AddGeometry(name, nullptr, nullptr, model, material, group, time,
                       is_visible);
}

void O3DVisualizer::Add3DLabel(const Eigen::Vector3f &pos, const char *text) {
    impl_->Add3DLabel(pos, text);
}

void O3DVisualizer::Clear3DLabels() { impl_->Clear3DLabels(); }

void O3DVisualizer::UpdateGeometry(const std::string &name,
                                   std::shared_ptr<t::geometry::Geometry> tgeom,
                                   uint32_t update_flags) {
    impl_->UpdateGeometry(name, tgeom, update_flags);
}

void O3DVisualizer::RemoveGeometry(const std::string &name) {
    return impl_->RemoveGeometry(name);
}

void O3DVisualizer::ShowGeometry(const std::string &name, bool show) {
    return impl_->ShowGeometry(name, show);
}

O3DVisualizer::DrawObject O3DVisualizer::GetGeometry(
        const std::string &name) const {
    return impl_->GetGeometry(name);
}

MaterialRecord O3DVisualizer::GetGeometryMaterial(
        const std::string &name) const {
    return impl_->GetGeometryMaterial(name);
}

void O3DVisualizer::ModifyGeometryMaterial(
        const std::string &name, const rendering::MaterialRecord *material) {
    impl_->ModifyGeometryMaterial(name, material);
}

void O3DVisualizer::ShowSettings(bool show) { impl_->ShowSettings(show); }

void O3DVisualizer::ShowSkybox(bool show) { impl_->ShowSkybox(show); }

void O3DVisualizer::SetIBL(const std::string &path) { impl_->SetIBL(path); }

void O3DVisualizer::SetIBLIntensity(float intensity) {
    impl_->SetIBLIntensity(intensity);
}

void O3DVisualizer::ShowAxes(bool show) { impl_->ShowAxes(show); }

void O3DVisualizer::ShowGround(bool show) { impl_->ShowGround(show); }

void O3DVisualizer::SetGroundPlane(rendering::Scene::GroundPlane plane) {
    impl_->SetGroundPlane(plane);
}

void O3DVisualizer::EnableSunFollowsCamera(bool enable) {
    impl_->EnableSunFollowsCamera(enable);
}

void O3DVisualizer::EnableBasicMode(bool enable) {
    impl_->EnableBasicMode(enable);
}

void O3DVisualizer::EnableWireframeMode(bool enable) {
    impl_->EnableWireframeMode(enable);
}

void O3DVisualizer::SetPointSize(int point_size) {
    impl_->SetPointSize(point_size);
}

void O3DVisualizer::SetLineWidth(int line_width) {
    impl_->SetLineWidth(line_width);
}

void O3DVisualizer::SetMouseMode(SceneWidget::Controls mode) {
    impl_->SetMouseMode(mode);
}

void O3DVisualizer::EnableGroup(const std::string &group, bool enable) {
    impl_->EnableGroup(group, enable);
}

std::vector<O3DVisualizerSelections::SelectionSet>
O3DVisualizer::GetSelectionSets() const {
    return impl_->GetSelectionSets();
}

double O3DVisualizer::GetAnimationFrameDelay() const {
    return impl_->ui_state_.frame_delay;
}

void O3DVisualizer::SetAnimationFrameDelay(double secs) {
    impl_->ui_state_.frame_delay = secs;
}

double O3DVisualizer::GetAnimationTimeStep() const {
    return impl_->ui_state_.time_step;
}

void O3DVisualizer::SetAnimationTimeStep(double time_step) {
    impl_->ui_state_.time_step = time_step;
    SetAnimationFrameDelay(time_step);
}

double O3DVisualizer::GetAnimationDuration() const {
    return impl_->max_time_ - impl_->min_time_ + GetAnimationTimeStep();
}

void O3DVisualizer::SetAnimationDuration(double sec) {
    impl_->max_time_ = impl_->min_time_ + sec - GetAnimationTimeStep();
    impl_->UpdateTimeUIRange();
    impl_->settings.time_panel->SetVisible(impl_->min_time_ < impl_->max_time_);
}

double O3DVisualizer::GetCurrentTime() const {
    return impl_->ui_state_.current_time;
}

void O3DVisualizer::SetCurrentTime(double t) { impl_->SetCurrentTime(t); }

bool O3DVisualizer::GetIsAnimating() const {
    return impl_->ui_state_.is_animating;
}

void O3DVisualizer::SetAnimating(bool is_animating) {
    impl_->SetAnimating(is_animating);
}

void O3DVisualizer::SetupCamera(float fov,
                                const Eigen::Vector3f &center,
                                const Eigen::Vector3f &eye,
                                const Eigen::Vector3f &up) {
    impl_->SetupCamera(fov, center, eye, up);
}

void O3DVisualizer::SetupCamera(const camera::PinholeCameraIntrinsic &intrinsic,
                                const Eigen::Matrix4d &extrinsic) {
    impl_->SetupCamera(intrinsic, extrinsic);
}

void O3DVisualizer::SetupCamera(const Eigen::Matrix3d &intrinsic,
                                const Eigen::Matrix4d &extrinsic,
                                int intrinsic_width_px,
                                int intrinsic_height_px) {
    impl_->SetupCamera(intrinsic, extrinsic, intrinsic_width_px,
                       intrinsic_height_px);
}

void O3DVisualizer::ResetCameraToDefault() {
    return impl_->ResetCameraToDefault();
}

O3DVisualizer::UIState O3DVisualizer::GetUIState() const {
    return impl_->ui_state_;
}

void O3DVisualizer::SetOnAnimationFrame(
        std::function<void(O3DVisualizer &, double)> cb) {
    if (cb) {
        impl_->on_animation_ = [this, cb](double t) { cb(*this, t); };
    } else {
        impl_->on_animation_ = nullptr;
    }
}

void O3DVisualizer::SetOnAnimationTick(
        std::function<TickResult(O3DVisualizer &, double, double)> cb) {
    impl_->SetOnAnimationTick(*this, cb);
}

void O3DVisualizer::ExportCurrentImage(const std::string &path) {
    impl_->ExportCurrentImage(path);
}

void O3DVisualizer::Layout(const gui::LayoutContext &context) {
    auto em = context.theme.font_size;
    int settings_width = 16 * context.theme.font_size;
#if !GROUPS_USE_TREE
    if (impl_->added_groups_.size() >= 2) {
        settings_width += 5 * context.theme.font_size;
    }
#endif  // !GROUPS_USE_TREE
    if (impl_->min_time_ != impl_->max_time_) {
        settings_width += 3 * context.theme.font_size;
    }

    auto f = GetContentRect();
    impl_->settings.actions->SetWidth(settings_width -
                                      int(std::round(1.5 * em)));
    if (impl_->settings.panel->IsVisible()) {
        impl_->scene_->SetFrame(
                Rect(f.x, f.y, f.width - settings_width, f.height));
        impl_->settings.panel->SetFrame(Rect(f.GetRight() - settings_width, f.y,
                                             settings_width, f.height));
    } else {
        impl_->scene_->SetFrame(f);
    }

    Super::Layout(context);
}

}  // namespace visualizer
}  // namespace visualization
}  // namespace open3d<|MERGE_RESOLUTION|>--- conflicted
+++ resolved
@@ -2100,10 +2100,6 @@
             if (!IsGeometryVisible(o)) {
                 continue;
             }
-<<<<<<< HEAD
-            pickable.emplace_back(o.name, o.geometry.get(), o.tgeometry.get());
-            pickable.back().transform = scene_->GetScene()->GetGeometryTransform(o.name);
-=======
             if (o.model.get()) {
                 model_count++;
                 model_mesh_count += o.model.get()->meshes_.size();
@@ -2122,8 +2118,8 @@
             } else {
                 pickable.emplace_back(o.name, o.geometry.get(),
                                       o.tgeometry.get());
-            }
->>>>>>> ff22900c
+                pickable.back().transform = scene_->GetScene()->GetGeometryTransform(o.name)
+            }
         }
         selections_->SetSelectableGeometry(pickable);
     }
