// ----------------------------------------------------------------------------
// -                        Open3D: www.open3d.org                            -
// ----------------------------------------------------------------------------
// The MIT License (MIT)
//
// Copyright (c) 2018-2021 www.open3d.org
//
// Permission is hereby granted, free of charge, to any person obtaining a copy
// of this software and associated documentation files (the "Software"), to deal
// in the Software without restriction, including without limitation the rights
// to use, copy, modify, merge, publish, distribute, sublicense, and/or sell
// copies of the Software, and to permit persons to whom the Software is
// furnished to do so, subject to the following conditions:
//
// The above copyright notice and this permission notice shall be included in
// all copies or substantial portions of the Software.
//
// THE SOFTWARE IS PROVIDED "AS IS", WITHOUT WARRANTY OF ANY KIND, EXPRESS OR
// IMPLIED, INCLUDING BUT NOT LIMITED TO THE WARRANTIES OF MERCHANTABILITY,
// FITNESS FOR A PARTICULAR PURPOSE AND NONINFRINGEMENT. IN NO EVENT SHALL THE
// AUTHORS OR COPYRIGHT HOLDERS BE LIABLE FOR ANY CLAIM, DAMAGES OR OTHER
// LIABILITY, WHETHER IN AN ACTION OF CONTRACT, TORT OR OTHERWISE, ARISING
// FROM, OUT OF OR IN CONNECTION WITH THE SOFTWARE OR THE USE OR OTHER DEALINGS
// IN THE SOFTWARE.
// ----------------------------------------------------------------------------

#include "open3d/visualization/gui/MenuImgui.h"

#include <imgui.h>

#include <algorithm>
#include <cmath>
#include <string>
#include <unordered_map>
#include <vector>

#include "open3d/visualization/gui/Theme.h"
#include "open3d/visualization/gui/Widget.h"

namespace open3d {
namespace visualization {
namespace gui {

static const float EXTRA_PADDING_Y = 1.0f;

namespace {

std::string CalcShortcutText(KeyName key) {
    return "";
    // Dear ImGUI doesn't currently support shortcut keys
    // if (key == KEY_NONE) {
    //     return "";
    // }
    // char k = char(key);
    // if (k >= 'a' && k <= 'z') {
    //     k -= 32; // uppercase
    // }
    // return std::string("Ctrl + ") + char(k);
}

}  // namespace

struct MenuImgui::Impl {
    struct MenuItem {
        MenuBase::ItemId id_;
        std::string name_;
        KeyName shortcut_key_;
        std::shared_ptr<MenuImgui> submenu_;
        MenuImgui::Impl *submenu_impl_ =
                nullptr;  // so FindMenuItem needn't be a friend
        bool is_enabled_ = true;
        bool is_checked_ = false;
        bool is_separator_ = false;
    };

    std::vector<MenuItem> items_;
    std::unordered_map<int, size_t> id2idx_;
    bool submenu_visible_ = false;
    bool submenu_visibility_changed_ = false;

    MenuItem *FindMenuItem(ItemId item_id) {
        auto it = this->id2idx_.find(item_id);
        if (it != this->id2idx_.end()) {
            return &this->items_[it->second];
        }
        for (auto &item : this->items_) {
            if (item.submenu_) {
                auto *possibility = item.submenu_impl_->FindMenuItem(item_id);
                if (possibility) {
                    return possibility;
                }
            }
        }
        return nullptr;
    }
};

MenuImgui::MenuImgui() : impl_(new MenuImgui::Impl()) {}

MenuImgui::~MenuImgui() {}

void *MenuImgui::GetNativePointer() { return nullptr; }

void MenuImgui::AddItem(const char *name,
                        ItemId itemId /*= NO_ITEM*/,
                        KeyName key /*= KEY_NONE*/) {
    InsertItem(int(impl_->items_.size()), name, itemId, key);
}

void MenuImgui::AddMenu(const char *name, std::shared_ptr<MenuBase> submenu) {
    InsertMenu(int(impl_->items_.size()), name, submenu);
}

void MenuImgui::AddSeparator() { InsertSeparator(int(impl_->items_.size())); }

void MenuImgui::InsertItem(int index,
                           const char *name,
                           ItemId item_id /*= NO_ITEM*/,
                           KeyName key /*= KEY_NONE*/) {
    for (auto &kv : impl_->id2idx_) {
        if (int(kv.second) >= index) {
            kv.second += 1;
        }
    }
    impl_->id2idx_[item_id] = impl_->items_.size();
    impl_->items_.insert(impl_->items_.begin() + index,
                         {item_id, name, key, nullptr});
}

void MenuImgui::InsertMenu(int index,
                           const char *name,
                           std::shared_ptr<MenuBase> submenu) {
    for (auto &kv : impl_->id2idx_) {
        if (int(kv.second) >= index) {
            kv.second += 1;
        }
    }
    auto imgui_submenu = std::dynamic_pointer_cast<MenuImgui>(submenu);
    impl_->items_.insert(impl_->items_.begin() + index,
                         {NO_ITEM, name, KEY_NONE, imgui_submenu,
                          imgui_submenu->impl_.get()});
}

void MenuImgui::InsertSeparator(int index) {
    for (auto &kv : impl_->id2idx_) {
        if (int(kv.second) >= index) {
            kv.second += 1;
        }
    }
    impl_->items_.insert(
            impl_->items_.begin() + index,
            {NO_ITEM, "", KEY_NONE, nullptr, nullptr, false, false, true});
}

int MenuImgui::GetNumberOfItems() const { return int(impl_->items_.size()); }

bool MenuImgui::IsEnabled(ItemId item_id) const {
    auto *item = impl_->FindMenuItem(item_id);
    if (item) {
        return item->is_enabled_;
    }
    return false;
}

void MenuImgui::SetEnabled(ItemId item_id, bool enabled) {
    auto *item = impl_->FindMenuItem(item_id);
    if (item) {
        item->is_enabled_ = enabled;
    }
}

bool MenuImgui::IsChecked(ItemId item_id) const {
    auto *item = impl_->FindMenuItem(item_id);
    if (item) {
        return item->is_checked_;
    }
    return false;
}

void MenuImgui::SetChecked(ItemId item_id, bool checked) {
    auto *item = impl_->FindMenuItem(item_id);
    if (item) {
        item->is_checked_ = checked;
    }
}

int MenuImgui::CalcHeight(const Theme &theme) const {
    auto em = std::ceil(ImGui::GetTextLineHeight());
    auto padding = ImGui::GetStyle().FramePadding;
    return int(std::ceil(em + 2.0f * (padding.y + EXTRA_PADDING_Y)));
}

bool MenuImgui::CheckVisibilityChange() const {
    return impl_->submenu_visibility_changed_;
}

MenuBase::ItemId MenuImgui::DrawMenuBar(const DrawContext &context,
                                        bool is_enabled) {
    ItemId activate_id = NO_ITEM;

    ImVec2 size;
    size.x = ImGui::GetIO().DisplaySize.x;
    size.y = float(CalcHeight(context.theme));
    auto padding = ImGui::GetStyle().FramePadding;
    ImGui::PushStyleVar(ImGuiStyleVar_FramePadding,
                        ImVec2(padding.x, padding.y + EXTRA_PADDING_Y));

    impl_->submenu_visibility_changed_ = false;
    ImGui::BeginMainMenuBar();
    for (auto &item : impl_->items_) {
        if (item.submenu_) {
            bool submenu_visible = item.submenu_impl_->submenu_visible_;
            auto id = item.submenu_->Draw(context, item.name_.c_str(),
                                          is_enabled);
            if (id >= 0) {
                activate_id = id;
            }
            if (submenu_visible != item.submenu_impl_->submenu_visible_) {
                impl_->submenu_visibility_changed_ = true;
            }
        }
    }

    // Before we end the menu bar, draw a one pixel line at the bottom.
    // This gives a little definition to the end of the menu, otherwise
    // it just ends and looks a bit odd. This should probably be a pretty
    // subtle difference from the menubar background.
    auto y = size.y - 1;
    ImDrawList *draw_list = ImGui::GetWindowDrawList();
    draw_list->AddLine(ImVec2(0, y), ImVec2(size.x, y),
                       context.theme.menubar_border_color.ToABGR32(), 1.0f);

    ImGui::EndMainMenuBar();

    ImGui::PopStyleVar();

    return activate_id;
}

MenuBase::ItemId MenuImgui::Draw(const DrawContext &context,
                                 const char *name,
                                 bool is_enabled) {
    ItemId activate_id = NO_ITEM;

    // The default ImGUI menus are hideous:  there is no margin and the items
    // are spaced way too tightly. However, you can't just add WindowPadding
    // because then the highlight doesn't extend to the window edge. So we need
    // to draw the menu item in pieces. First to get the highlight (if
    // necessary), then draw the actual item inset to the left and right to get
    // the text and checkbox. Unfortunately, there is no way to get a right
    // margin without the window padding.

    auto *font = ImGui::GetFont();
    int em = int(std::ceil(ImGui::GetTextLineHeight()));
    int padding = context.theme.default_margin;
    int name_width = 0, shortcut_width = 0;
    for (auto &item : impl_->items_) {
        auto size1 = font->CalcTextSizeA(float(context.theme.font_size), 10000,
                                         10000, item.name_.c_str());
        auto shortcut = CalcShortcutText(item.shortcut_key_);
        auto size2 = font->CalcTextSizeA(float(context.theme.font_size), 10000,
                                         10000, shortcut.c_str());
        name_width = std::max(name_width, int(std::ceil(size1.x)));
        shortcut_width = std::max(shortcut_width, int(std::ceil(size2.x)));
    }
    int width = padding + name_width + 2 * em + shortcut_width + 2 * em +
                int(std::ceil(1.5 * em)) + padding;  // checkbox

<<<<<<< HEAD
    ImGui::SetNextWindowContentSize(ImVec2(float(width), 0.0f));
=======
    ImGui::SetNextWindowContentSize(ImVec2(float(width), 0));
>>>>>>> b9bea272
    ImGui::PushStyleVar(ImGuiStyleVar_WindowPadding,
                        ImVec2(0, float(context.theme.default_margin)));
    ImGui::PushStyleVar(ImGuiStyleVar_PopupRounding,
                        float(context.theme.font_size) / 3.0f);
    ImGui::PushStyleVar(ImGuiStyleVar_ItemSpacing,
                        ImVec2(float(context.theme.default_margin),
                               float(context.theme.default_margin)));

    if (ImGui::BeginMenu(name, is_enabled)) {
        impl_->submenu_visible_ = true;

        for (size_t i = 0; i < impl_->items_.size(); ++i) {
            auto &item = impl_->items_[i];
            if (item.is_separator_) {
                ImGui::Separator();
            } else if (item.submenu_) {
                ImGui::SetCursorPosX(float(padding));
                auto possibility = item.submenu_->Draw(
                        context, item.name_.c_str(), is_enabled);
                if (possibility != NO_ITEM) {
                    activate_id = possibility;
                }
            } else {
                // Save y position, then draw empty item for the highlight.
                // Set the enabled flag, in case the real item isn't.
                auto y = ImGui::GetCursorPosY();
                if (ImGui::MenuItem(" ", "", false, item.is_enabled_)) {
                    activate_id = item.id_;
                }
                // Restore the y position, and draw the menu item with the
                // proper margins on top.
                // Note: can't set width (width - 2 * padding) because
                //       SetNextItemWidth is ignored.
                ImGui::SetCursorPos(ImVec2(float(padding), y));
                auto shortcut_text = CalcShortcutText(item.shortcut_key_);
                ImGui::MenuItem(item.name_.c_str(), shortcut_text.c_str(),
                                item.is_checked_, item.is_enabled_);
            }
        }
        ImGui::EndMenu();
    } else {
        impl_->submenu_visible_ = false;
    }

    ImGui::PopStyleVar(3);

    return activate_id;
}

}  // namespace gui
}  // namespace visualization
}  // namespace open3d<|MERGE_RESOLUTION|>--- conflicted
+++ resolved
@@ -266,11 +266,7 @@
     int width = padding + name_width + 2 * em + shortcut_width + 2 * em +
                 int(std::ceil(1.5 * em)) + padding;  // checkbox
 
-<<<<<<< HEAD
-    ImGui::SetNextWindowContentSize(ImVec2(float(width), 0.0f));
-=======
     ImGui::SetNextWindowContentSize(ImVec2(float(width), 0));
->>>>>>> b9bea272
     ImGui::PushStyleVar(ImGuiStyleVar_WindowPadding,
                         ImVec2(0, float(context.theme.default_margin)));
     ImGui::PushStyleVar(ImGuiStyleVar_PopupRounding,
