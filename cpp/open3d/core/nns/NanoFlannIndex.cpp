// ----------------------------------------------------------------------------
// -                        Open3D: www.open3d.org                            -
// ----------------------------------------------------------------------------
// The MIT License (MIT)
//
// Copyright (c) 2018 www.open3d.org
//
// Permission is hereby granted, free of charge, to any person obtaining a copy
// of this software and associated documentation files (the "Software"), to deal
// in the Software without restriction, including without limitation the rights
// to use, copy, modify, merge, publish, distribute, sublicense, and/or sell
// copies of the Software, and to permit persons to whom the Software is
// furnished to do so, subject to the following conditions:
//
// The above copyright notice and this permission notice shall be included in
// all copies or substantial portions of the Software.
//
// THE SOFTWARE IS PROVIDED "AS IS", WITHOUT WARRANTY OF ANY KIND, EXPRESS OR
// IMPLIED, INCLUDING BUT NOT LIMITED TO THE WARRANTIES OF MERCHANTABILITY,
// FITNESS FOR A PARTICULAR PURPOSE AND NONINFRINGEMENT. IN NO EVENT SHALL THE
// AUTHORS OR COPYRIGHT HOLDERS BE LIABLE FOR ANY CLAIM, DAMAGES OR OTHER
// LIABILITY, WHETHER IN AN ACTION OF CONTRACT, TORT OR OTHERWISE, ARISING
// FROM, OUT OF OR IN CONNECTION WITH THE SOFTWARE OR THE USE OR OTHER DEALINGS
// IN THE SOFTWARE.
// ----------------------------------------------------------------------------

#include "open3d/core/nns/NanoFlannIndex.h"

#include <tbb/parallel_for.h>

#include <nanoflann.hpp>

#include "open3d/core/CoreUtil.h"
#include "open3d/utility/Console.h"

namespace open3d {
namespace core {
namespace nns {

NanoFlannIndex::NanoFlannIndex(){};

NanoFlannIndex::NanoFlannIndex(const Tensor &dataset_points) {
    SetTensorData(dataset_points);
};

NanoFlannIndex::~NanoFlannIndex(){};

int NanoFlannIndex::GetDimension() const {
    SizeVector shape = dataset_points_.GetShape();
    return static_cast<int>(shape[1]);
}

size_t NanoFlannIndex::GetDatasetSize() const {
    SizeVector shape = dataset_points_.GetShape();
    return static_cast<size_t>(shape[0]);
}

Dtype NanoFlannIndex::GetDtype() const { return dataset_points_.GetDtype(); }

bool NanoFlannIndex::SetTensorData(const Tensor &dataset_points) {
    SizeVector shape = dataset_points.GetShape();
    if (dataset_points.NumDims() != 2) {
        utility::LogError(
                "[NanoFlannIndex::SetTensorData] dataset_points must be "
                "2D matrix, with shape {n_dataset_points, d}.");
        return false;
    }
    dataset_points_ = dataset_points.Contiguous();
    size_t dataset_size = GetDatasetSize();
    int dimension = GetDimension();
    Dtype dtype = GetDtype();

    DISPATCH_FLOAT32_FLOAT64_DTYPE(dtype, [&]() {
        const scalar_t *data_ptr =
                static_cast<const scalar_t *>(dataset_points.GetDataPtr());
        holder_.reset(new NanoFlannIndexHolder<L2, scalar_t>(
                dataset_size, dimension, data_ptr));
    });
    return true;
};

std::pair<Tensor, Tensor> NanoFlannIndex::SearchKnn(const Tensor &query_points,
                                                    int knn) {
    // Check dtype.
    if (query_points.GetDtype() != GetDtype()) {
        utility::LogError(
                "[NanoFlannIndex::SearchKnn] Data type mismatch {} != {}.",
                query_points.GetDtype().ToString(), GetDtype().ToString());
    }
    // Check shapes.
    if (query_points.NumDims() != 2) {
        utility::LogError(
                "[NanoFlannIndex::SearchKnn] query_points must be 2D matrix, "
                "with shape {n_query_points, d}.");
    }
    if (query_points.GetShape()[1] != GetDimension()) {
        utility::LogError(
                "[NanoFlannIndex::SearchKnn] query_points has different "
                "dimension with dataset_points.");
    }
    if (knn <= 0) {
        utility::LogError(
                "[NanoFlannIndex::SearchKnn] knn should be larger than 0.");
    }

    int64_t num_query_points = query_points.GetShape()[0];
    Dtype dtype = GetDtype();

    Tensor indices;
    Tensor distances;
    DISPATCH_FLOAT32_FLOAT64_DTYPE(dtype, [&]() {
        Tensor batch_indices =
                Tensor::Full({num_query_points, knn}, -1, Dtype::Int64);
<<<<<<< HEAD
        Tensor batch_distances = Tensor::Full({num_query_points, knn}, -1,
                                              Dtype::FromType<scalar_t>());
=======
        Tensor batch_distances =
                Tensor::Full({num_query_points, knn}, -1, dtype);
>>>>>>> 036a45ca

        auto holder = static_cast<NanoFlannIndexHolder<L2, scalar_t> *>(
                holder_.get());

        // Parallel search.
        tbb::parallel_for(
                tbb::blocked_range<size_t>(0, num_query_points),
                [&](const tbb::blocked_range<size_t> &r) {
                    for (size_t i = r.begin(); i != r.end(); ++i) {
                        auto single_indices = static_cast<int64_t *>(
                                batch_indices[i].GetDataPtr());
                        auto single_distances = static_cast<scalar_t *>(
                                batch_distances[i].GetDataPtr());

                        // search
                        holder->index_->knnSearch(
                                static_cast<scalar_t *>(
                                        query_points[i].GetDataPtr()),
                                static_cast<size_t>(knn), single_indices,
                                single_distances);
                    }
                });
        // Check if the number of neighbors are same.
        Tensor check_valid =
                batch_indices.Ge(0).To(Dtype::Int64).Sum({-1}, false);
        int64_t num_neighbors = check_valid[0].Item<int64_t>();
        if (check_valid.Ne(num_neighbors).Any()) {
            utility::LogError(
                    "[NanoFlannIndex::SearchKnn] The number of neighbors are "
                    "different. Something went wrong.");
        }
        // Slice non-zero items.
        indices = batch_indices.Slice(1, 0, num_neighbors)
                          .View({num_query_points, num_neighbors});
        distances = batch_distances.Slice(1, 0, num_neighbors)
                            .View({num_query_points, num_neighbors});
    });
    return std::make_pair(indices, distances);
};

std::tuple<Tensor, Tensor, Tensor> NanoFlannIndex::SearchRadius(
        const Tensor &query_points, const Tensor &radii) {
    // Check dtype.
    if (query_points.GetDtype() != GetDtype()) {
        utility::LogError(
                "[NanoFlannIndex::SearchKnn] Data type mismatch {} != {}.",
                query_points.GetDtype().ToString(), GetDtype().ToString());
    }
    if (query_points.GetDtype() != radii.GetDtype()) {
        utility::LogError(
                "[NanoFlannIndex::SearchRadius] query tensor and radii "
                "have different data type.");
    }
    // Check shapes.
    if (query_points.NumDims() != 2) {
        utility::LogError(
                "[NanoFlannIndex::SearchRadius] query tensor must be 2 "
                "dimensional matrix, with shape {n, d}.");
    }
    if (query_points.GetShape()[1] != GetDimension()) {
        utility::LogError(
                "[NanoFlannIndex::SearchRadius] query tensor has different "
                "dimension with reference tensor.");
    }
    if (query_points.GetShape()[0] != radii.GetShape()[0] ||
        radii.NumDims() != 1) {
        utility::LogError(
                "[NanoFlannIndex::SearchRadius] radii tensor must be 1 "
                "dimensional matrix, with shape {n, }.");
    }

    int64_t num_query_points = query_points.GetShape()[0];
    Dtype dtype = GetDtype();
    Tensor indices;
    Tensor distances;
    Tensor num_neighbors;

    DISPATCH_FLOAT32_FLOAT64_DTYPE(dtype, [&]() {
        std::vector<std::vector<size_t>> batch_indices(num_query_points);
        std::vector<std::vector<scalar_t>> batch_distances(num_query_points);
        std::vector<int64_t> batch_nums;

        auto holder = static_cast<NanoFlannIndexHolder<L2, scalar_t> *>(
                holder_.get());

        nanoflann::SearchParams params;

        // Check if the raii has negative values.
<<<<<<< HEAD
        Tensor below_zero = radii.Le<scalar_t>(0);
=======
        Tensor below_zero = radii.Le(0);
>>>>>>> 036a45ca
        if (below_zero.Any()) {
            utility::LogError(
                    "[NanoFlannIndex::SearchRadius] radius should be "
                    "larger than 0.");
        }

        // Parallel search.
        tbb::parallel_for(
                tbb::blocked_range<size_t>(0, num_query_points),
                [&](const tbb::blocked_range<size_t> &r) {
                    std::vector<std::pair<int64_t, scalar_t>> ret_matches;
                    for (size_t i = r.begin(); i != r.end(); ++i) {
                        scalar_t radius = radii[i].Item<scalar_t>();

                        size_t num_results = holder->index_->radiusSearch(
                                static_cast<scalar_t *>(
                                        query_points[i].GetDataPtr()),
                                radius * radius, ret_matches, params);
                        ret_matches.resize(num_results);
                        std::vector<size_t> single_indices;
                        std::vector<scalar_t> single_distances;
                        for (auto it = ret_matches.begin();
                             it < ret_matches.end(); it++) {
                            single_indices.push_back(it->first);
                            single_distances.push_back(it->second);
                        }
                        batch_indices[i] = single_indices;
                        batch_distances[i] = single_distances;
                    }
                });

        // Flatten.
        std::vector<int64_t> batch_indices2;
        std::vector<scalar_t> batch_distances2;
        for (auto i = 0; i < num_query_points; i++) {
            batch_indices2.insert(batch_indices2.end(),
                                  batch_indices[i].begin(),
                                  batch_indices[i].end());
            batch_distances2.insert(batch_distances2.end(),
                                    batch_distances[i].begin(),
                                    batch_distances[i].end());
            batch_nums.push_back(batch_indices[i].size());
        }
        // Make result Tensors.
        int64_t total_nums = 0;
        for (auto &s : batch_nums) {
            total_nums += s;
        }
        indices = Tensor(batch_indices2, {total_nums}, Dtype::Int64);
<<<<<<< HEAD
        distances = Tensor(batch_distances2, {total_nums},
                           Dtype::FromType<scalar_t>());
=======
        distances = Tensor(batch_distances2, {total_nums}, dtype);
>>>>>>> 036a45ca
        num_neighbors = Tensor(batch_nums, {num_query_points}, Dtype::Int64);
    });
    return std::make_tuple(indices, distances, num_neighbors);
};

std::tuple<Tensor, Tensor, Tensor> NanoFlannIndex::SearchRadius(
        const Tensor &query_points, double radius) {
    int64_t num_query_points = query_points.GetShape()[0];
    Dtype dtype = GetDtype();
    std::tuple<Tensor, Tensor, Tensor> result;
    DISPATCH_FLOAT32_FLOAT64_DTYPE(dtype, [&]() {
        Tensor radii(std::vector<scalar_t>(num_query_points,
                                           static_cast<scalar_t>(radius)),
                     {num_query_points}, dtype);
        result = SearchRadius(query_points, radii);
    });
    return result;
};

}  // namespace nns
}  // namespace core
}  // namespace open3d<|MERGE_RESOLUTION|>--- conflicted
+++ resolved
@@ -111,13 +111,8 @@
     DISPATCH_FLOAT32_FLOAT64_DTYPE(dtype, [&]() {
         Tensor batch_indices =
                 Tensor::Full({num_query_points, knn}, -1, Dtype::Int64);
-<<<<<<< HEAD
-        Tensor batch_distances = Tensor::Full({num_query_points, knn}, -1,
-                                              Dtype::FromType<scalar_t>());
-=======
         Tensor batch_distances =
                 Tensor::Full({num_query_points, knn}, -1, dtype);
->>>>>>> 036a45ca
 
         auto holder = static_cast<NanoFlannIndexHolder<L2, scalar_t> *>(
                 holder_.get());
@@ -206,11 +201,7 @@
         nanoflann::SearchParams params;
 
         // Check if the raii has negative values.
-<<<<<<< HEAD
-        Tensor below_zero = radii.Le<scalar_t>(0);
-=======
         Tensor below_zero = radii.Le(0);
->>>>>>> 036a45ca
         if (below_zero.Any()) {
             utility::LogError(
                     "[NanoFlannIndex::SearchRadius] radius should be "
@@ -260,12 +251,7 @@
             total_nums += s;
         }
         indices = Tensor(batch_indices2, {total_nums}, Dtype::Int64);
-<<<<<<< HEAD
-        distances = Tensor(batch_distances2, {total_nums},
-                           Dtype::FromType<scalar_t>());
-=======
         distances = Tensor(batch_distances2, {total_nums}, dtype);
->>>>>>> 036a45ca
         num_neighbors = Tensor(batch_nums, {num_query_points}, Dtype::Int64);
     });
     return std::make_tuple(indices, distances, num_neighbors);
