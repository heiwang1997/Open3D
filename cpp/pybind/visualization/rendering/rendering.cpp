// ----------------------------------------------------------------------------
// -                        Open3D: www.open3d.org                            -
// ----------------------------------------------------------------------------
// Copyright (c) 2018-2023 www.open3d.org
// SPDX-License-Identifier: MIT
// ----------------------------------------------------------------------------

#include "open3d/camera/PinholeCameraIntrinsic.h"
#include "open3d/t/geometry/Geometry.h"
#include "open3d/t/geometry/PointCloud.h"
#include "open3d/visualization/rendering/ColorGrading.h"
#include "open3d/visualization/rendering/Gradient.h"
#include "open3d/visualization/rendering/MaterialRecord.h"
#include "open3d/visualization/rendering/Model.h"
#include "open3d/visualization/rendering/Open3DScene.h"
#include "open3d/visualization/rendering/Renderer.h"
#include "open3d/visualization/rendering/Scene.h"
#include "open3d/visualization/rendering/View.h"
#include "open3d/visualization/rendering/filament/FilamentEngine.h"
#include "open3d/visualization/rendering/filament/FilamentRenderer.h"
#include "pybind/docstring.h"
#include "pybind/visualization/gui/gui.h"
#include "pybind/visualization/visualization.h"
#include "pybind11/functional.h"

namespace open3d {
namespace visualization {
namespace rendering {

class PyOffscreenRenderer {
public:
    PyOffscreenRenderer(int width,
                        int height,
                        const std::string &resource_path) {
        gui::InitializeForPython(resource_path, true);
        width_ = width;
        height_ = height;
        // NOTE: OffscreenRenderer now always uses headless so that a window
        // system is never required
        EngineInstance::EnableHeadless();
        renderer_ = new FilamentRenderer(EngineInstance::GetInstance(), width,
                                         height,
                                         EngineInstance::GetResourceManager());
        scene_ = new Open3DScene(*renderer_);
    }

    ~PyOffscreenRenderer() {
        delete scene_;
        delete renderer_;
        // Destroy Filament Engine here so OffscreenRenderer can be reused
        EngineInstance::DestroyInstance();
    }

    Open3DScene *GetScene() { return scene_; }

    std::shared_ptr<geometry::Image> RenderToImage() {
        return gui::RenderToImageWithoutWindow(scene_, width_, height_);
    }

    std::shared_ptr<geometry::Image> RenderToDepthImage(
            bool z_in_view_space = false) {
        return gui::RenderToDepthImageWithoutWindow(scene_, width_, height_,
                                                    z_in_view_space);
    }

    void SetupCamera(const camera::PinholeCameraIntrinsic &intrinsic,
                     const Eigen::Matrix4d &extrinsic) {
        SetupCamera(intrinsic.intrinsic_matrix_, extrinsic, intrinsic.width_,
                    intrinsic.height_);
    }

    void SetupCamera(const Eigen::Matrix3d &intrinsic,
                     const Eigen::Matrix4d &extrinsic,
                     int intrinsic_width_px,
                     int intrinsic_height_px) {
        Camera::SetupCameraAsPinholeCamera(
                *scene_->GetCamera(), intrinsic, extrinsic, intrinsic_width_px,
                intrinsic_height_px, scene_->GetBoundingBox());
    }

    void SetupCamera(float verticalFoV,
                     const Eigen::Vector3f &center,
                     const Eigen::Vector3f &eye,
                     const Eigen::Vector3f &up,
                     float nearClip = -1.0f,
                     float farClip = -1.0f) {
        float aspect = 1.0f;
        if (height_ > 0) {
            aspect = float(width_) / float(height_);
        }
        auto *camera = scene_->GetCamera();
        auto far_plane = farClip > 0.0
                                 ? farClip
                                 : Camera::CalcFarPlane(
                                           *camera, scene_->GetBoundingBox());
        camera->SetProjection(
                verticalFoV, aspect,
                nearClip > 0.0 ? nearClip : Camera::CalcNearPlane(), far_plane,
                rendering::Camera::FovType::Vertical);
        camera->LookAt(center, eye, up);
    }

private:
    int width_;
    int height_;
    FilamentRenderer *renderer_;
    // The offscreen renderer owns the scene so that it can clean it up
    // in the right order (otherwise we will crash).
    Open3DScene *scene_;
};

void pybind_rendering_classes(py::module &m) {
    py::class_<Renderer> renderer(
            m, "Renderer",
            "Renderer class that manages 3D resources. Get from gui.Window.");
    renderer.def("set_clear_color", &Renderer::SetClearColor,
                 "Sets the background color for the renderer, [r, g, b, a]. "
                 "Applies to everything being rendered, so it essentially acts "
                 "as the background color of the window")
            .def("add_texture",
                 (TextureHandle(Renderer::*)(
                         const std::shared_ptr<geometry::Image>, bool)) &
                         Renderer::AddTexture,
                 "image"_a, "is_sRGB"_a = false,
                 "Adds a texture. The first parameter is the image, the second "
                 "parameter is optional and is True if the image is in the "
                 "sRGB colorspace and False otherwise")
            .def("update_texture",
                 (bool (Renderer::*)(TextureHandle,
                                     const std::shared_ptr<geometry::Image>,
                                     bool)) &
                         Renderer::UpdateTexture,
                 "texture"_a, "image"_a, "is_sRGB"_a = false,
                 "Updates the contents of the texture to be the new image, or "
                 "returns False and does nothing if the image is a different "
                 "size. It is more efficient to call update_texture() rather "
                 "than removing and adding a new texture, especially when "
                 "changes happen frequently, such as when implementing video. "
                 "add_texture(geometry.Image, bool). The first parameter is "
                 "the image, the second parameter is optional and is True "
                 "if the image is in the sRGB colorspace and False otherwise")
            .def("remove_texture", &Renderer::RemoveTexture, "texture"_a,
                 "Deletes the texture. This does not remove the texture from "
                 "any existing materials or GUI widgets, and must be done "
                 "prior to this call.");

    // It would be nice to have this inherit from Renderer, but the problem is
    // that Python needs to own this class and Python needs to not own Renderer,
    // and pybind does not let us mix the two styles of ownership.
    py::class_<PyOffscreenRenderer, std::shared_ptr<PyOffscreenRenderer>>
            offscreen(m, "OffscreenRenderer",
                      "Renderer instance that can be used for rendering to an "
                      "image");
    offscreen
            .def(py::init([](int w, int h, const std::string &resource_path) {
                     return std::make_shared<PyOffscreenRenderer>(
                             w, h, resource_path);
                 }),
                 "width"_a, "height"_a, "resource_path"_a = "",
                 "Takes width, height and optionally a resource_path. "
                 " If unspecified, resource_path will use the resource path "
                 "from "
                 "the installed Open3D library.")
            .def_property_readonly(
                    "scene", &PyOffscreenRenderer::GetScene,
                    "Returns the Open3DScene for this renderer. This scene is "
                    "destroyed when the renderer is destroyed and should not "
                    "be accessed after that point.")
            .def("setup_camera",
                 py::overload_cast<float, const Eigen::Vector3f &,
                                   const Eigen::Vector3f &,
                                   const Eigen::Vector3f &, float, float>(
                         &PyOffscreenRenderer::SetupCamera),
                 "vertical_field_of_view"_a, "center"_a, "eye"_a, "up"_a,
                 "near_clip"_a = -1.0f, "far_clip"_a = -1.0f,
                 "Sets camera view using bounding box of current geometry if "
                 "the near_clip and far_clip parameters are not set")
            .def("setup_camera",
                 py::overload_cast<const camera::PinholeCameraIntrinsic &,
                                   const Eigen::Matrix4d &>(
                         &PyOffscreenRenderer::SetupCamera),
                 "intrinsics"_a, "extrinsic_matrix"_a,
                 "Sets the camera view using bounding box of current geometry")
            .def("setup_camera",
                 py::overload_cast<const Eigen::Matrix3d &,
                                   const Eigen::Matrix4d &, int, int>(
                         &PyOffscreenRenderer::SetupCamera),
                 "intrinsic_matrix"_a, "extrinsic_matrix"_a,
                 "intrinsic_width_px"_a, "intrinsic_height_px"_a,
                 "Sets the camera view using bounding box of current geometry")
            .def("render_to_image", &PyOffscreenRenderer::RenderToImage,
                 "Renders scene to an image, blocking until the image is "
                 "returned")
            .def("render_to_depth_image",
                 &PyOffscreenRenderer::RenderToDepthImage,
                 "z_in_view_space"_a = false,
                 "Renders scene depth buffer to a float image, blocking until "
                 "the image is returned. Pixels range from 0 (near plane) to "
                 "1 (far plane). If z_in_view_space is set to True then pixels "
                 "are pre-transformed into view space (i.e., distance from "
                 "camera).");

    // ---- Camera ----
    py::class_<Camera, std::shared_ptr<Camera>> cam(m, "Camera",
                                                    "Camera object");
    py::enum_<Camera::FovType> fov_type(cam, "FovType", py::arithmetic(),
                                        "Enum class for Camera field of view "
                                        "types.");
    fov_type.value("Vertical", Camera::FovType::Vertical)
            .value("Horizontal", Camera::FovType::Horizontal)
            .export_values();

    py::enum_<Camera::Projection> proj_type(cam, "Projection", py::arithmetic(),
                                            "Enum class for Camera projection "
                                            "types.");
    proj_type.value("Perspective", Camera::Projection::Perspective)
            .value("Ortho", Camera::Projection::Ortho)
            .export_values();

    cam.def("set_projection",
            (void (Camera::*)(double, double, double, double,
                              Camera::FovType)) &
                    Camera::SetProjection,
            "field_of_view"_a, "aspect_ratio"_a, "near_plane"_a, "far_plane"_a,
            "field_of_view_type"_a, "Sets a perspective projection.")
            .def("set_projection",
                 (void (Camera::*)(Camera::Projection, double, double, double,
                                   double, double, double)) &
                         Camera::SetProjection,
                 "projection_type"_a, "left"_a, "right"_a, "bottom"_a, "top"_a,
                 "near"_a, "far"_a,
                 "Sets the camera projection via a viewing frustum. ")
            .def("set_projection",
                 (void (Camera::*)(const Eigen::Matrix3d &, double, double,
                                   double, double)) &
                         Camera::SetProjection,
<<<<<<< HEAD
                 "Sets the camera projection via intrinsics matrix. "
                 "set_projection(intrinsics, near_place, far_plane, "
                 "image_width, image_height)")
            .def("get_position", &Camera::GetPosition, "Get position")
            .def("get_forward_vector", &Camera::GetForwardVector, "Get forward vector")
            .def("get_left_vector", &Camera::GetLeftVector, "Get left vector")
            .def("get_up_vector", &Camera::GetUpVector, "Get up vector")
            .def("look_at", &Camera::LookAt,
                 "Sets the position and orientation of the camera: "
                 "look_at(center, eye, up)")
            .def("unproject", &Camera::Unproject,
                 "unproject(x, y, z, view_width, view_height): takes the "
                 "(x, y, z) location in the view, where x, y are the number of "
                 "pixels from the upper left of the view, and z is the depth "
                 "value. Returns the world coordinate (x', y', z').")
            .def("copy_from", &Camera::CopyFrom,
=======
                 "intrinsics"_a, "near_plane"_a, "far_plane"_a, "image_width"_a,
                 "image_height"_a,
                 "Sets the camera projection via intrinsics matrix.")
            .def("look_at", &Camera::LookAt, "center"_a, "eye"_a, "up"_a,
                 "Sets the position and orientation of the camera: ")
            .def("unproject", &Camera::Unproject, "x"_a, "y"_a, "z"_a,
                 "view_width"_a, "view_height"_a,
                 "Takes the (x, y, z) location in the view, where x, y are the "
                 "number of pixels from the upper left of the view, and z is "
                 "the depth value. Returns the world coordinate (x', y', z').")
            .def("copy_from", &Camera::CopyFrom, "camera"_a,
>>>>>>> 0f06a149
                 "Copies the settings from the camera passed as the argument "
                 "into this camera")
            .def("get_near", &Camera::GetNear,
                 "Returns the distance from the camera to the near plane")
            .def("get_far", &Camera::GetFar,
                 "Returns the distance from the camera to the far plane")
            .def("get_field_of_view", &Camera::GetFieldOfView,
                 "Returns the field of view of camera, in degrees. Only valid "
                 "if it was passed to set_projection().")
            .def("get_field_of_view_type", &Camera::GetFieldOfViewType,
                 "Returns the field of view type. Only valid if it was passed "
                 "to set_projection().")
            .def(
                    "get_projection_matrix",
                    [](const Camera &cam) -> Eigen::Matrix4f {
                        // GetProjectionMatrix() returns Eigen::Transform which
                        // doesn't have a conversion to a Python object
                        return cam.GetProjectionMatrix().matrix();
                    },
                    "Returns the projection matrix of the camera")
            .def(
                    "get_view_matrix",
                    [](const Camera &cam) -> Eigen::Matrix4f {
                        return cam.GetViewMatrix().matrix();
                    },
                    "Returns the view matrix of the camera")
            .def(
                    "get_model_matrix",
                    [](const Camera &cam) -> Eigen::Matrix4f {
                        return cam.GetModelMatrix().matrix();
                    },
                    "Returns the model matrix of the camera");

    // ---- Gradient ----
    py::class_<Gradient, std::shared_ptr<Gradient>> gradient(
            m, "Gradient",
            "Manages a gradient for the unlitGradient shader."
            "In gradient mode, the array of points specifies points along "
            "the gradient, from 0 to 1 (inclusive). These do need to be "
            "evenly spaced."
            "Simple greyscale:"
            "    [ ( 0.0, black ),"
            "      ( 1.0, white ) ]"
            "Rainbow (note the gaps around green):"
            "    [ ( 0.000, blue ),"
            "      ( 0.125, cornflower blue ),"
            "      ( 0.250, cyan ),"
            "      ( 0.500, green ),"
            "      ( 0.750, yellow ),"
            "      ( 0.875, orange ),"
            "      ( 1.000, red ) ]"
            "The gradient will generate a largish texture, so it should "
            "be fairly smooth, but the boundaries may not be exactly as "
            "specified due to quantization imposed by the fixed size of "
            "the texture."
            "  The points *must* be sorted from the smallest value to the "
            "largest. The values must be in the range [0, 1].");
    py::enum_<Gradient::Mode> gradient_mode(gradient, "Mode", py::arithmetic());
    gradient_mode.value("GRADIENT", Gradient::Mode::kGradient)
            .value("LUT", Gradient::Mode::kLUT)
            .export_values();
    py::class_<Gradient::Point> gpt(gradient, "Point");
    gpt.def(py::init<float, const Eigen::Vector4f>())
            .def("__repr__",
                 [](const Gradient::Point &p) {
                     std::stringstream s;
                     s << "Gradient.Point[" << p.value << ", (" << p.color[0]
                       << ", " << p.color[1] << ", " << p.color[2] << ", "
                       << p.color[3] << ")]";
                     return s.str();
                 })
            .def_readwrite("value", &Gradient::Point::value,
                           "Must be within 0.0 and 1.0")
            .def_readwrite("color", &Gradient::Point::color,
                           "[R, G, B, A]. Color values must be in [0.0, 1.0]");
    gradient.def(py::init<>())
            .def(py::init<std::vector<Gradient::Point>>())
            .def_property("points", &Gradient::GetPoints, &Gradient::SetPoints)
            .def_property("mode", &Gradient::GetMode, &Gradient::SetMode);

    // ---- Material ----
    py::class_<MaterialRecord> mat(
            m, "MaterialRecord",
            "Describes the real-world, physically based (PBR) "
            "material used to render a geometry");
    mat.def(py::init<>())
            .def_readwrite("has_alpha", &MaterialRecord::has_alpha)
            .def_readwrite("base_color", &MaterialRecord::base_color)
            .def_readwrite("base_metallic", &MaterialRecord::base_metallic)
            .def_readwrite("base_roughness", &MaterialRecord::base_roughness)
            .def_readwrite("base_reflectance",
                           &MaterialRecord::base_reflectance)
            .def_readwrite("base_clearcoat", &MaterialRecord::base_clearcoat)
            .def_readwrite("base_clearcoat_roughness",
                           &MaterialRecord::base_clearcoat_roughness)
            .def_readwrite("base_anisotropy", &MaterialRecord::base_anisotropy)
            .def_readwrite("emissive_color", &MaterialRecord::emissive_color)
            .def_readwrite("thickness", &MaterialRecord::thickness)
            .def_readwrite("transmission", &MaterialRecord::transmission)
            .def_readwrite("absorption_color",
                           &MaterialRecord::absorption_color)
            .def_readwrite("absorption_distance",
                           &MaterialRecord::absorption_distance)
            .def_readwrite("point_size", &MaterialRecord::point_size)
            .def_readwrite("line_width", &MaterialRecord::line_width,
                           "Requires 'shader' to be 'unlitLine'")
            .def_readwrite("albedo_img", &MaterialRecord::albedo_img)
            .def_readwrite("normal_img", &MaterialRecord::normal_img)
            .def_readwrite("ao_img", &MaterialRecord::ao_img)
            .def_readwrite("metallic_img", &MaterialRecord::metallic_img)
            .def_readwrite("roughness_img", &MaterialRecord::roughness_img)
            .def_readwrite("reflectance_img", &MaterialRecord::reflectance_img)
            .def_readwrite("clearcoat_img", &MaterialRecord::clearcoat_img)
            .def_readwrite("clearcoat_roughness_img",
                           &MaterialRecord::clearcoat_roughness_img)
            .def_readwrite("anisotropy_img", &MaterialRecord::anisotropy_img)
            .def_readwrite("ao_rough_metal_img",
                           &MaterialRecord::ao_rough_metal_img)
            .def_readwrite("generic_params", &MaterialRecord::generic_params)
            .def_readwrite("generic_imgs", &MaterialRecord::generic_imgs)
            .def_readwrite("gradient", &MaterialRecord::gradient)
            .def_readwrite("scalar_min", &MaterialRecord::scalar_min)
            .def_readwrite("scalar_max", &MaterialRecord::scalar_max)
            .def_readwrite("sRGB_color", &MaterialRecord::sRGB_color)
            .def_readwrite("aspect_ratio", &MaterialRecord::aspect_ratio)
            .def_readwrite("ground_plane_axis",
                           &MaterialRecord::ground_plane_axis)
            .def_readwrite("shader", &MaterialRecord::shader);

    // ---- TriangleMeshModel ----
    py::class_<TriangleMeshModel, std::shared_ptr<TriangleMeshModel>> tri_model(
            m, "TriangleMeshModel",
            "A list of geometry.TriangleMesh and Material that can describe a "
            "complex model with multiple meshes, such as might be stored in an "
            "FBX, OBJ, or GLTF file");
    py::class_<TriangleMeshModel::MeshInfo> tri_model_info(tri_model,
                                                           "MeshInfo", "");
    tri_model_info
            .def(py::init([](std::shared_ptr<geometry::TriangleMesh> mesh,
                             const std::string &name,
                             unsigned int material_idx) {
                return TriangleMeshModel::MeshInfo{mesh, name, material_idx};
            }))
            .def_readwrite("mesh", &TriangleMeshModel::MeshInfo::mesh)
            .def_readwrite("mesh_name", &TriangleMeshModel::MeshInfo::mesh_name)
            .def_readwrite("material_idx",
                           &TriangleMeshModel::MeshInfo::material_idx);
    tri_model.def(py::init<>())
            .def_readwrite("meshes", &TriangleMeshModel::meshes_)
            .def_readwrite("materials", &TriangleMeshModel::materials_);

    // ---- ColorGradingParams ---
    py::class_<ColorGradingParams> color_grading(
            m, "ColorGrading", "Parameters to control color grading options");

    py::enum_<ColorGradingParams::Quality> cgp_quality(
            color_grading, "Quality",
            "Quality level of color grading operations");
    cgp_quality.value("LOW", ColorGradingParams::Quality::kLow)
            .value("MEDIUM", ColorGradingParams::Quality::kMedium)
            .value("HIGH", ColorGradingParams::Quality::kHigh)
            .value("ULTRA", ColorGradingParams::Quality::kUltra);

    py::enum_<ColorGradingParams::ToneMapping> cgp_tone(
            color_grading, "ToneMapping",
            "Specifies the tone-mapping algorithm");
    cgp_tone.value("LINEAR", ColorGradingParams::ToneMapping::kLinear)
            .value("ACES_LEGACY", ColorGradingParams::ToneMapping::kAcesLegacy)
            .value("ACES", ColorGradingParams::ToneMapping::kAces)
            .value("FILMIC", ColorGradingParams::ToneMapping::kFilmic)
            .value("UCHIMURA", ColorGradingParams::ToneMapping::kUchimura)
            .value("REINHARD", ColorGradingParams::ToneMapping::kReinhard)
            .value("DISPLAY_RANGE",
                   ColorGradingParams::ToneMapping::kDisplayRange);

    color_grading
            .def(py::init([](ColorGradingParams::Quality q,
                             ColorGradingParams::ToneMapping algorithm) {
                return ColorGradingParams(q, algorithm);
            }))
            .def_property("quality", &ColorGradingParams::GetQuality,
                          &ColorGradingParams::SetQuality,
                          "Quality of color grading operations. High quality "
                          "is more accurate but slower")
            .def_property("tone_mapping", &ColorGradingParams::GetToneMapping,
                          &ColorGradingParams::SetToneMapping,
                          "The tone mapping algorithm to apply. Must be one of "
                          "Linear, AcesLegacy, Aces, Filmic, Uchimura, "
                          "Rienhard, Display Range(for debug)")
            .def_property("temperature", &ColorGradingParams::GetTemperature,
                          &ColorGradingParams::SetTemperature,
                          "White balance color temperature")
            .def_property(
                    "tint", &ColorGradingParams::GetTint,
                    &ColorGradingParams::SetTint,
                    "Tint on the green/magenta axis. Ranges from -1.0 to 1.0.");

    // ---- View ----
    py::class_<View, UnownedPointer<View>> view(m, "View",
                                                "Low-level view class");
    // ---- Shadow Types ----
    py::enum_<View::ShadowType> shadow_type(
            view, "ShadowType", "Available shadow mapping algorithm options");
    shadow_type.value("PCF", View::ShadowType::kPCF)
            .value("VSM", View::ShadowType::kVSM);

    view.def("set_color_grading", &View::SetColorGrading,
             "Sets the parameters to be used for the color grading algorithms")
            .def("set_post_processing", &View::SetPostProcessing,
                 "True to enable, False to disable post processing. Post "
                 "processing effects include: color grading, ambient occlusion "
                 "(and other screen space effects), and anti-aliasing.")
            .def("set_ambient_occlusion", &View::SetAmbientOcclusion,
                 "enabled"_a, "ssct_enabled"_a = false,
                 "True to enable, False to disable ambient occlusion. "
                 "Optionally, screen-space cone tracing may be enabled with "
                 "ssct_enabled=True.")
            .def("set_antialiasing", &View::SetAntiAliasing, "enabled"_a,
                 "temporal"_a = false,
                 "True to enable, False to disable anti-aliasing. Note that "
                 "this only impacts anti-aliasing post-processing. MSAA is "
                 "controlled separately by `set_sample_count`. Temporal "
                 "anti-aliasing may be optionally enabled with temporal=True.")
            .def("set_sample_count", &View::SetSampleCount,
                 "Sets the sample count for MSAA. Set to 1 to disable MSAA. "
                 "Typical values are 2, 4 or 8. The maximum possible value "
                 "depends on the underlying GPU and OpenGL driver.")
            .def("set_shadowing", &View::SetShadowing, "enabled"_a,
                 "type"_a = View::ShadowType::kPCF,
                 "True to enable, false to enable all shadow mapping when "
                 "rendering this View. When enabling shadow mapping you may "
                 "also specify one of two shadow mapping algorithms: PCF "
                 "(default) or VSM. Note: shadowing is enabled by default with "
                 "PCF shadow mapping.")
            .def("get_camera", &View::GetCamera,
                 "Returns the Camera associated with this View.");

    // ---- Scene ----
    py::class_<Scene, UnownedPointer<Scene>> scene(m, "Scene",
                                                   "Low-level rendering scene");
    py::enum_<Scene::GroundPlane> ground_plane(
            scene, "GroundPlane", py::arithmetic(),
            "Plane on which to show ground plane: XZ, XY, or YZ");
    ground_plane.value("XZ", Scene::GroundPlane::XZ)
            .value("XY", Scene::GroundPlane::XY)
            .value("YZ", Scene::GroundPlane::YZ)
            .export_values();
    scene.def("add_camera", &Scene::AddCamera, "name"_a, "camera"_a,
              "Adds a camera to the scene")
            .def("remove_camera", &Scene::RemoveCamera, "name"_a,
                 "Removes the camera with the given name")
            .def("set_active_camera", &Scene::SetActiveCamera, "name"_a,
                 "Sets the camera with the given name as the active camera for "
                 "the scene")
            .def("add_geometry",
                 (bool (Scene::*)(
                         const std::string &, const geometry::Geometry3D &,
                         const MaterialRecord &, const std::string &, size_t)) &
                         Scene::AddGeometry,
                 "name"_a, "geometry"_a, "material"_a,
                 "downsampled_name"_a = "", "downsample_threshold"_a = SIZE_MAX,
                 "Adds a Geometry with a material to the scene")
            .def("add_geometry",
                 (bool (Scene::*)(
                         const std::string &, const t::geometry::Geometry &,
                         const MaterialRecord &, const std::string &, size_t)) &
                         Scene::AddGeometry,
                 "name"_a, "geometry"_a, "material"_a,
                 "downsampled_name"_a = "", "downsample_threshold"_a = SIZE_MAX,
                 "Adds a Geometry with a material to the scene")
            .def("has_geometry", &Scene::HasGeometry, "name"_a,
                 "Returns True if a geometry with the provided name exists in "
                 "the scene.")
            .def("update_geometry", &Scene::UpdateGeometry, "name"_a,
                 "point_cloud"_a, "update_flag"_a,
                 "Updates the flagged arrays from the tgeometry.PointCloud. "
                 "The flags should be ORed from Scene.UPDATE_POINTS_FLAG, "
                 "Scene.UPDATE_NORMALS_FLAG, Scene.UPDATE_COLORS_FLAG, and "
                 "Scene.UPDATE_UV0_FLAG")
            .def("remove_geometry", &Scene::RemoveGeometry, "name"_a,
                 "Removes the named geometry from the scene.")
            .def("show_geometry", &Scene::ShowGeometry, "name"_a, "show"_a,
                 "Show or hide the named geometry.")
            .def("geometry_is_visible", &Scene::GeometryIsVisible, "name"_a,
                 "Returns false if the geometry is hidden, True otherwise. "
                 "Note: this is different from whether or not the geometry is "
                 "in view.")
            .def("geometry_shadows", &Scene::GeometryShadows, "name"_a,
                 "cast_shadows"_a, "receive_shadows"_a,
                 "Controls whether an object casts and/or receives shadows: "
                 "geometry_shadows(name, cast_shadows, receieve_shadows)")
            .def("set_geometry_culling", &Scene::SetGeometryCulling, "name"_a,
                 "enable"_a,
                 "Enable/disable view frustum culling on the named object. "
                 "Culling is enabled by default.")
            .def("set_geometry_priority", &Scene::SetGeometryPriority, "name"_a,
                 "priority"_a,
                 "Set sorting priority for named object. Objects with higher "
                 "priority will be rendering on top of overlapping geometry "
                 "with lower priority.")
            .def("enable_indirect_light", &Scene::EnableIndirectLight,
                 "enable"_a, "Enables or disables indirect lighting")
            .def("set_indirect_light", &Scene::SetIndirectLight, "name"_a,
                 "Loads the indirect light. The name parameter is the name of "
                 "the file to load")
            .def("set_indirect_light_intensity",
                 &Scene::SetIndirectLightIntensity, "intensity"_a,
                 "Sets the brightness of the indirect light")
<<<<<<< HEAD
            .def("set_indirect_light_rotation",
               [](Scene &scene, const Eigen::Matrix4d& transform) {
                    const Eigen::Transform<float, 3, Eigen::Affine> t(transform.cast<float>());
                    scene.SetIndirectLightRotation(t);
               },
               "Sets the rotation of the indirect light")
            .def("enable_sun_light", &Scene::EnableSunLight)
            .def("set_sun_light", &Scene::SetSunLight,
                 "Sets the parameters of the sun light: direction, "
                 "color, intensity")
            .def("get_sun_light_direction", &Scene::GetSunLightDirection,
                 "Get the 3-d vector of the sun direction")
            .def("add_point_light", &Scene::AddPointLight,
                 "Adds a point light to the scene: add_point_light(name, "
                 "color, position, intensity, falloff, cast_shadows)")
            .def("add_spot_light", &Scene::AddSpotLight,
                 "Adds a spot light to the scene: add_point_light(name, "
                 "color, position, direction, intensity, falloff, "
                 "inner_cone_angle, outer_cone_angle, cast_shadows)")
            .def("add_directional_light", &Scene::AddDirectionalLight,
                 "Adds a directional light to the scene: add_point_light(name, "
                 "color, intensity, cast_shadows)")
            .def("remove_light", &Scene::RemoveLight,
                 "Removes the named light from the scene: remove_light(name)")
            .def("update_light_color", &Scene::UpdateLightColor,
=======
            .def("enable_sun_light", &Scene::EnableSunLight, "enable"_a)
            .def("set_sun_light", &Scene::SetSunLight, "direction"_a, "color"_a,
                 "intensity"_a,
                 "Sets the parameters of the sun light direction, "
                 "color, intensity")
            .def("add_point_light", &Scene::AddPointLight, "name"_a, "color"_a,
                 "position"_a, "intensity"_a, "falloff"_a, "cast_shadows"_a,
                 "Adds a point light to the scene.")
            .def("add_spot_light", &Scene::AddSpotLight, "name"_a, "color"_a,
                 "position"_a, "direction"_a, "intensity"_a, "falloff"_a,
                 "inner_cone_angle"_a, "outer_cone_angle"_a, "cast_shadows"_a,
                 "Adds a spot light to the scene.")
            .def("add_directional_light", &Scene::AddDirectionalLight, "name"_a,
                 "color"_a, "direction"_a, "intensity"_a, "cast_shadows"_a,
                 "Adds a directional light to the scene")
            .def("remove_light", &Scene::RemoveLight, "name"_a,
                 "Removes the named light from the scene.")
            .def("update_light_color", &Scene::UpdateLightColor, "name"_a,
                 "color"_a,
>>>>>>> 0f06a149
                 "Changes a point, spot, or directional light's color")
            .def("update_light_position", &Scene::UpdateLightPosition, "name"_a,
                 "position"_a, "Changes a point or spot light's position.")
            .def("update_light_direction", &Scene::UpdateLightDirection,
                 "name"_a, "direction"_a,
                 "Changes a spot or directional light's direction.")
            .def("update_light_intensity", &Scene::UpdateLightIntensity,
                 "name"_a, "intensity"_a,
                 "Changes a point, spot or directional light's intensity.")
            .def("update_light_falloff", &Scene::UpdateLightFalloff, "name"_a,
                 "falloff"_a, "Changes a point or spot light's falloff.")
            .def("update_light_cone_angles", &Scene::UpdateLightConeAngles,
                 "name"_a, "inner_cone_angle"_a, "outer_cone_angle"_a,
                 "Changes a spot light's inner and outer cone angles.")
            .def("enable_light_shadow", &Scene::EnableLightShadow, "name"_a,
                 "can_cast_shadows"_a,
                 "Changes whether a point, spot, or directional light can "
                 "cast shadows.")
            .def("render_to_image", &Scene::RenderToImage,
                 "Renders the scene to an image. This can only be used in a "
                 "GUI app. To render without a window, use "
                 "``Application.render_to_image``.")
            .def("render_to_depth_image", &Scene::RenderToDepthImage,
                 "Renders the scene to a depth image. This can only be used in "
                 "GUI app. To render without a window, use "
                 "``Application.render_to_depth_image``. Pixels range from "
                 "0.0 (near plane) to 1.0 (far plane)");

    scene.attr("UPDATE_POINTS_FLAG") = py::int_(Scene::kUpdatePointsFlag);
    scene.attr("UPDATE_NORMALS_FLAG") = py::int_(Scene::kUpdateNormalsFlag);
    scene.attr("UPDATE_COLORS_FLAG") = py::int_(Scene::kUpdateColorsFlag);
    scene.attr("UPDATE_UV0_FLAG") = py::int_(Scene::kUpdateUv0Flag);

    // ---- Open3DScene ----
    py::class_<Open3DScene, UnownedPointer<Open3DScene>> o3dscene(
            m, "Open3DScene", "High-level scene for rending");
    py::enum_<Open3DScene::LightingProfile> lighting(
            o3dscene, "LightingProfile", py::arithmetic(),
            "Enum for conveniently setting lighting");
    lighting.value("HARD_SHADOWS", Open3DScene::LightingProfile::HARD_SHADOWS)
            .value("DARK_SHADOWS", Open3DScene::LightingProfile::DARK_SHADOWS)
            .value("MED_SHADOWS", Open3DScene::LightingProfile::MED_SHADOWS)
            .value("SOFT_SHADOWS", Open3DScene::LightingProfile::SOFT_SHADOWS)
            .value("NO_SHADOWS", Open3DScene::LightingProfile::NO_SHADOWS)
            .export_values();

    o3dscene.def(py::init<Renderer &>())
            .def("show_skybox", &Open3DScene::ShowSkybox, "enable"_a,
                 "Toggles display of the skybox")
            .def("show_axes", &Open3DScene::ShowAxes, "enable"_a,
                 "Toggles display of xyz axes")
            .def("show_ground_plane", &Open3DScene::ShowGroundPlane, "enable"_a,
                 "plane"_a, "Toggles display of ground plane")
            .def("set_lighting", &Open3DScene::SetLighting, "profile"_a,
                 "sun_dir"_a,
                 "Sets a simple lighting model. The default value is "
                 "set_lighting(Open3DScene.LightingProfile.MED_SHADOWS, "
                 "(0.577, -0.577, -0.577))")
            .def(
                    "set_background_color",
                    [](Open3DScene &scene, const Eigen::Vector4f &color) {
                        utility::LogWarning(
                                "visualization.rendering.Open3DScene.set_"
                                "background_color()\nhas been deprecated. "
                                "Please use set_background() instead.");
                        scene.SetBackground(color, nullptr);
                    },
                    "This function has been deprecated. Please use "
                    "set_background() instead.")
            .def("set_background", &Open3DScene::SetBackground, "color"_a,
                 "image"_a = nullptr,
                 "set_background([r, g, b, a], image=None). Sets the "
                 "background color and (optionally) image of the scene. ")
            .def("clear_geometry", &Open3DScene::ClearGeometry)
            .def("add_geometry",
                 py::overload_cast<const std::string &,
                                   const geometry::Geometry3D *,
                                   const MaterialRecord &, bool>(
                         &Open3DScene::AddGeometry),
                 "name"_a, "geometry"_a, "material"_a,
                 "add_downsampled_copy_for_fast_rendering"_a = true,
                 "Adds a geometry with the specified name. Default visible is "
                 "true.")
            .def("add_geometry",
                 py::overload_cast<const std::string &,
                                   const t::geometry::Geometry *,
                                   const MaterialRecord &, bool>(
                         &Open3DScene::AddGeometry),
                 "name"_a, "geometry"_a, "material"_a,
                 "add_downsampled_copy_for_fast_rendering"_a = true,
                 "Adds a geometry with the specified name. Default visible is "
                 "true.")
            .def("add_model", &Open3DScene::AddModel, "name"_a, "model"_a,
                 "Adds TriangleMeshModel to the scene.")
            .def("has_geometry", &Open3DScene::HasGeometry, "name"_a,
                 "Returns True if the geometry has been added to the scene, "
                 "False otherwise")
            .def("remove_geometry", &Open3DScene::RemoveGeometry, "name"_a,
                 "Removes the geometry with the given name")
            .def("geometry_is_visible", &Open3DScene::GeometryIsVisible,
                 "name"_a, "Returns True if the geometry name is visible")
            .def("set_geometry_transform", &Open3DScene::SetGeometryTransform,
                 "name"_a, "transform"_a,
                 "sets the pose of the geometry name to transform")
            .def("get_geometry_transform", &Open3DScene::GetGeometryTransform,
<<<<<<< HEAD
                 "get_geometry_transform(name): returns the pose of the "
                 "geometry name in the scene")
            .def("set_geometry_double_sided", &Open3DScene::SetGeometryDoubleSided,
                 "get_geometry_double_sided(name, bool): set whether show double-sided.")
            .def("modify_geometry_material",
                 &Open3DScene::ModifyGeometryMaterial,
                 "modify_geometry_material(name, material). Modifies the "
                 "material of the specified geometry")
            .def("get_model_geometry_names", &Open3DScene::GetModelGeometryNames,
                 "get_model_geometry_names(): returns a list of "
                 "selected geometry names")
            .def("show_geometry", &Open3DScene::ShowGeometry,
                 "Shows or hides the geometry with the given name")
            .def("update_material", &Open3DScene::UpdateMaterial,
=======
                 "name"_a, "Returns the pose of the geometry name in the scene")
            .def("modify_geometry_material",
                 &Open3DScene::ModifyGeometryMaterial, "name"_a, "material"_a,
                 "Modifies the material of the specified geometry")
            .def("show_geometry", &Open3DScene::ShowGeometry, "name"_a,
                 "show"_a, "Shows or hides the geometry with the given name")
            .def("update_material", &Open3DScene::UpdateMaterial, "material"_a,
>>>>>>> 0f06a149
                 "Applies the passed material to all the geometries")
            .def(
                    "set_view_size",
                    [](Open3DScene *scene, int width, int height) {
                        scene->GetView()->SetViewport(0, 0, width, height);
                    },
                    "width"_a, "height"_a,
                    "Sets the view size. This should not be used except for "
                    "rendering to an image")
            .def_property_readonly("scene", &Open3DScene::GetScene,
                                   "The low-level rendering scene object "
                                   "(read-only)")
            .def_property_readonly("camera", &Open3DScene::GetCamera,
                                   "The camera object (read-only)")
            .def_property_readonly("bounding_box", &Open3DScene::GetBoundingBox,
                                   "The bounding box of all the items in the "
                                   "scene, visible and invisible")
            .def_property_readonly(
                    "view", &Open3DScene::GetView,
                    "The low level view associated with the scene")
            .def_property_readonly("background_color",
                                   &Open3DScene::GetBackgroundColor,
                                   "The background color (read-only)")
            .def_property("downsample_threshold",
                          &Open3DScene::GetDownsampleThreshold,
                          &Open3DScene::SetDownsampleThreshold,
                          "Minimum number of points before downsampled point "
                          "clouds are created and used when rendering speed "
                          "is important");
}

void pybind_rendering(py::module &m) {
    py::module m_rendering = m.def_submodule("rendering");
    pybind_rendering_classes(m_rendering);
}

}  // namespace rendering
}  // namespace visualization
}  // namespace open3d<|MERGE_RESOLUTION|>--- conflicted
+++ resolved
@@ -234,27 +234,13 @@
                  (void (Camera::*)(const Eigen::Matrix3d &, double, double,
                                    double, double)) &
                          Camera::SetProjection,
-<<<<<<< HEAD
-                 "Sets the camera projection via intrinsics matrix. "
-                 "set_projection(intrinsics, near_place, far_plane, "
-                 "image_width, image_height)")
+                 "intrinsics"_a, "near_plane"_a, "far_plane"_a, "image_width"_a,
+                 "image_height"_a,
+                 "Sets the camera projection via intrinsics matrix.")
             .def("get_position", &Camera::GetPosition, "Get position")
             .def("get_forward_vector", &Camera::GetForwardVector, "Get forward vector")
             .def("get_left_vector", &Camera::GetLeftVector, "Get left vector")
             .def("get_up_vector", &Camera::GetUpVector, "Get up vector")
-            .def("look_at", &Camera::LookAt,
-                 "Sets the position and orientation of the camera: "
-                 "look_at(center, eye, up)")
-            .def("unproject", &Camera::Unproject,
-                 "unproject(x, y, z, view_width, view_height): takes the "
-                 "(x, y, z) location in the view, where x, y are the number of "
-                 "pixels from the upper left of the view, and z is the depth "
-                 "value. Returns the world coordinate (x', y', z').")
-            .def("copy_from", &Camera::CopyFrom,
-=======
-                 "intrinsics"_a, "near_plane"_a, "far_plane"_a, "image_width"_a,
-                 "image_height"_a,
-                 "Sets the camera projection via intrinsics matrix.")
             .def("look_at", &Camera::LookAt, "center"_a, "eye"_a, "up"_a,
                  "Sets the position and orientation of the camera: ")
             .def("unproject", &Camera::Unproject, "x"_a, "y"_a, "z"_a,
@@ -263,7 +249,6 @@
                  "number of pixels from the upper left of the view, and z is "
                  "the depth value. Returns the world coordinate (x', y', z').")
             .def("copy_from", &Camera::CopyFrom, "camera"_a,
->>>>>>> 0f06a149
                  "Copies the settings from the camera passed as the argument "
                  "into this camera")
             .def("get_near", &Camera::GetNear,
@@ -572,38 +557,19 @@
             .def("set_indirect_light_intensity",
                  &Scene::SetIndirectLightIntensity, "intensity"_a,
                  "Sets the brightness of the indirect light")
-<<<<<<< HEAD
             .def("set_indirect_light_rotation",
                [](Scene &scene, const Eigen::Matrix4d& transform) {
                     const Eigen::Transform<float, 3, Eigen::Affine> t(transform.cast<float>());
                     scene.SetIndirectLightRotation(t);
                },
                "Sets the rotation of the indirect light")
-            .def("enable_sun_light", &Scene::EnableSunLight)
-            .def("set_sun_light", &Scene::SetSunLight,
-                 "Sets the parameters of the sun light: direction, "
-                 "color, intensity")
-            .def("get_sun_light_direction", &Scene::GetSunLightDirection,
-                 "Get the 3-d vector of the sun direction")
-            .def("add_point_light", &Scene::AddPointLight,
-                 "Adds a point light to the scene: add_point_light(name, "
-                 "color, position, intensity, falloff, cast_shadows)")
-            .def("add_spot_light", &Scene::AddSpotLight,
-                 "Adds a spot light to the scene: add_point_light(name, "
-                 "color, position, direction, intensity, falloff, "
-                 "inner_cone_angle, outer_cone_angle, cast_shadows)")
-            .def("add_directional_light", &Scene::AddDirectionalLight,
-                 "Adds a directional light to the scene: add_point_light(name, "
-                 "color, intensity, cast_shadows)")
-            .def("remove_light", &Scene::RemoveLight,
-                 "Removes the named light from the scene: remove_light(name)")
-            .def("update_light_color", &Scene::UpdateLightColor,
-=======
             .def("enable_sun_light", &Scene::EnableSunLight, "enable"_a)
             .def("set_sun_light", &Scene::SetSunLight, "direction"_a, "color"_a,
                  "intensity"_a,
                  "Sets the parameters of the sun light direction, "
                  "color, intensity")
+            .def("get_sun_light_direction", &Scene::GetSunLightDirection,
+                 "Get the 3-d vector of the sun direction")
             .def("add_point_light", &Scene::AddPointLight, "name"_a, "color"_a,
                  "position"_a, "intensity"_a, "falloff"_a, "cast_shadows"_a,
                  "Adds a point light to the scene.")
@@ -618,7 +584,6 @@
                  "Removes the named light from the scene.")
             .def("update_light_color", &Scene::UpdateLightColor, "name"_a,
                  "color"_a,
->>>>>>> 0f06a149
                  "Changes a point, spot, or directional light's color")
             .def("update_light_position", &Scene::UpdateLightPosition, "name"_a,
                  "position"_a, "Changes a point or spot light's position.")
@@ -724,30 +689,18 @@
                  "name"_a, "transform"_a,
                  "sets the pose of the geometry name to transform")
             .def("get_geometry_transform", &Open3DScene::GetGeometryTransform,
-<<<<<<< HEAD
-                 "get_geometry_transform(name): returns the pose of the "
-                 "geometry name in the scene")
+                 "name"_a, "Returns the pose of the geometry name in the scene")
             .def("set_geometry_double_sided", &Open3DScene::SetGeometryDoubleSided,
                  "get_geometry_double_sided(name, bool): set whether show double-sided.")
             .def("modify_geometry_material",
-                 &Open3DScene::ModifyGeometryMaterial,
-                 "modify_geometry_material(name, material). Modifies the "
-                 "material of the specified geometry")
+                 &Open3DScene::ModifyGeometryMaterial, "name"_a, "material"_a,
+                 "Modifies the material of the specified geometry")
             .def("get_model_geometry_names", &Open3DScene::GetModelGeometryNames,
                  "get_model_geometry_names(): returns a list of "
                  "selected geometry names")
-            .def("show_geometry", &Open3DScene::ShowGeometry,
-                 "Shows or hides the geometry with the given name")
-            .def("update_material", &Open3DScene::UpdateMaterial,
-=======
-                 "name"_a, "Returns the pose of the geometry name in the scene")
-            .def("modify_geometry_material",
-                 &Open3DScene::ModifyGeometryMaterial, "name"_a, "material"_a,
-                 "Modifies the material of the specified geometry")
             .def("show_geometry", &Open3DScene::ShowGeometry, "name"_a,
                  "show"_a, "Shows or hides the geometry with the given name")
             .def("update_material", &Open3DScene::UpdateMaterial, "material"_a,
->>>>>>> 0f06a149
                  "Applies the passed material to all the geometries")
             .def(
                     "set_view_size",
