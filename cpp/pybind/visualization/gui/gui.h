--- conflicted
+++ resolved
@@ -42,7 +42,6 @@
 
 namespace gui {
 
-<<<<<<< HEAD
 
 enum class EventCallbackResult { IGNORED = 0, HANDLED, CONSUMED };
 
@@ -102,10 +101,7 @@
         std::function<int(const KeyEvent &)> on_key_;
     };
 
-void InitializeForPython(std::string resource_path = "");
-=======
 void InitializeForPython(std::string resource_path = "", bool headless = false);
->>>>>>> 7856b788
 std::shared_ptr<geometry::Image> RenderToImageWithoutWindow(
         rendering::Open3DScene *scene, int width, int height);
 std::shared_ptr<geometry::Image> RenderToDepthImageWithoutWindow(
