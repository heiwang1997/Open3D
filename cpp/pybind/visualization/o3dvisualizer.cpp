// ----------------------------------------------------------------------------
// -                        Open3D: www.open3d.org                            -
// ----------------------------------------------------------------------------
// The MIT License (MIT)
//
// Copyright (c) 2018-2021 www.open3d.org
//
// Permission is hereby granted, free of charge, to any person obtaining a copy
// of this software and associated documentation files (the "Software"), to deal
// in the Software without restriction, including without limitation the rights
// to use, copy, modify, merge, publish, distribute, sublicense, and/or sell
// copies of the Software, and to permit persons to whom the Software is
// furnished to do so, subject to the following conditions:
//
// The above copyright notice and this permission notice shall be included in
// all copies or substantial portions of the Software.
//
// THE SOFTWARE IS PROVIDED "AS IS", WITHOUT WARRANTY OF ANY KIND, EXPRESS OR
// IMPLIED, INCLUDING BUT NOT LIMITED TO THE WARRANTIES OF MERCHANTABILITY,
// FITNESS FOR A PARTICULAR PURPOSE AND NONINFRINGEMENT. IN NO EVENT SHALL THE
// AUTHORS OR COPYRIGHT HOLDERS BE LIABLE FOR ANY CLAIM, DAMAGES OR OTHER
// LIABILITY, WHETHER IN AN ACTION OF CONTRACT, TORT OR OTHERWISE, ARISING
// FROM, OUT OF OR IN CONNECTION WITH THE SOFTWARE OR THE USE OR OTHER DEALINGS
// IN THE SOFTWARE.
// ----------------------------------------------------------------------------

#include "open3d/visualization/visualizer/O3DVisualizer.h"

#include "open3d/camera/PinholeCameraIntrinsic.h"
#include "open3d/geometry/Geometry3D.h"
#include "open3d/t/geometry/Geometry.h"
#include "open3d/visualization/gui/Dialog.h"
#include "open3d/visualization/gui/Window.h"
#include "open3d/visualization/rendering/Model.h"
#include "open3d/visualization/rendering/Open3DScene.h"
#include "pybind/visualization/visualization.h"

namespace open3d {
namespace visualization {

using namespace visualizer;

void pybind_o3dvisualizer(py::module& m) {
    py::class_<O3DVisualizerSelections::SelectedIndex> selected_index(
            m, "SelectedIndex",
            "Information about a point or vertex that was selected");
    selected_index
            .def("__repr__",
                 [](const O3DVisualizerSelections::SelectedIndex& idx) {
                     std::stringstream s;
                     s << "{ index: " << idx.index << ", order: " << idx.order
                       << ", point: (" << idx.point.x() << ", " << idx.point.y()
                       << ", " << idx.point.z() << ") }";
                     return s.str();
                 })
            .def_readonly("index",
                          &O3DVisualizerSelections::SelectedIndex::index,
                          "The index of this point in the point/vertex "
                          "array")
            .def_readonly("order",
                          &O3DVisualizerSelections::SelectedIndex::order,
                          "A monotonically increasing value that can be "
                          "used to determine in what order the points "
                          "were selected")
            .def_readonly("point",
                          &O3DVisualizerSelections::SelectedIndex::point,
                          "The (x, y, z) value of this point");

    py::class_<O3DVisualizer, UnownedPointer<O3DVisualizer>, gui::Window>
            o3dvis(m, "O3DVisualizer", "Visualization object used by draw()");

    py::enum_<O3DVisualizer::Shader> dv_shader(o3dvis, "Shader",
                                               "Scene-level rendering options");
    dv_shader
            .value("STANDARD", O3DVisualizer::Shader::STANDARD,
                   "Pixel colors from standard lighting model")
            .value("UNLIT", O3DVisualizer::Shader::UNLIT,
                   "Normals will be ignored (useful for point clouds)")
            .value("NORMALS", O3DVisualizer::Shader::NORMALS,
                   "Pixel colors correspond to surface normal")
            .value("DEPTH", O3DVisualizer::Shader::DEPTH,
                   "Pixel colors correspond to depth buffer value")
            .export_values();

    py::enum_<O3DVisualizer::TickResult> tick_result(
            o3dvis, "TickResult", "Return value from animation tick callback");
    tick_result
            .value("NO_CHANGE", O3DVisualizer::TickResult::NO_CHANGE,
                   "Signals that no change happened and no redraw is required")
            .value("REDRAW", O3DVisualizer::TickResult::REDRAW,
                   "Signals that a redraw is required");

    py::class_<O3DVisualizer::DrawObject> drawobj(
            o3dvis, "DrawObject",
            "Information about an object that is drawn. Do not modify this, it "
            "can lead to unexpected results.");
    drawobj.def_readonly("name", &O3DVisualizer::DrawObject::name,
                         "The name of the object")
            .def_property_readonly(
                    "geometry",
                    [](const O3DVisualizer::DrawObject& o) {
                        if (o.geometry) {
                            return py::cast(o.geometry);
                        } else {
                            return py::cast(o.tgeometry);
                        }
                    },
                    "The geometry. Modifying this will not "
                    "result in any visible change. Use "
                    "remove_geometry() and then add_geometry()"
                    "to change the geometry")
            .def_readonly("group", &O3DVisualizer::DrawObject::group,
                          "The group that the object belongs to")
            .def_readonly("time", &O3DVisualizer::DrawObject::time,
                          "The object's timestamp")
            .def_readonly("is_visible", &O3DVisualizer::DrawObject::is_visible,
                          "True if the object is checked in the list. "
                          "If the object's group is unchecked or an "
                          "animation is playing, the object's "
                          "visiblity may not correspond with this "
                          "value");

    o3dvis.def(py::init<const std::string, int, int>(), "title"_a = "Open3D",
               "width"_a = 1024, "height"_a = 768,
               "Creates a O3DVisualizer object")
            // selected functions inherited from Window
            .def_property("os_frame", &O3DVisualizer::GetOSFrame,
                          &O3DVisualizer::SetOSFrame,
                          "Window rect in OS coords, not device pixels")
            .def_property("title", &O3DVisualizer::GetTitle,
                          &O3DVisualizer::SetTitle,
                          "Returns the title of the window")
            .def("size_to_fit", &O3DVisualizer::SizeToFit,
                 "Sets the width and height of window to its preferred size")
            .def_property("size", &O3DVisualizer::GetSize,
                          &O3DVisualizer::SetSize,
                          "The size of the window in device pixels, including "
                          "menubar (except on macOS)")
            .def_property_readonly(
                    "content_rect", &O3DVisualizer::GetContentRect,
                    "Returns the frame in device pixels, relative "
                    " to the window, which is available for widgets "
                    "(read-only)")
            .def_property_readonly(
                    "scaling", &O3DVisualizer::GetScaling,
                    "Returns the scaling factor between OS pixels "
                    "and device pixels (read-only)")
            .def_property_readonly("is_visible", &O3DVisualizer::IsVisible,
                                   "True if window is visible (read-only)")
            .def_property_readonly(
                    "uid", &O3DVisualizer::GetWebRTCUID,
                    "Window's unique ID when WebRTCWindowSystem is use."
                    "Returns 'window_undefined' otherwise.")
            .def("post_redraw", &O3DVisualizer::PostRedraw,
                 "Tells the window to redraw")
            .def("show", &O3DVisualizer::Show, "Shows or hides the window")
            .def("close", &O3DVisualizer::Close,
                 "Closes the window and destroys it, unless an on_close "
                 "callback cancels the close.")
            .def(
                    "show_dialog",
                    [](O3DVisualizer& w, UnownedPointer<gui::Dialog> dlg) {
                        w.ShowDialog(TakeOwnership<gui::Dialog>(dlg));
                    },
                    "Displays the dialog")
            .def("close_dialog", &O3DVisualizer::CloseDialog,
                 "Closes the current dialog")
            .def("show_message_box", &O3DVisualizer::ShowMessageBox,
                 "Displays a simple dialog with a title and message and okay "
                 "button")
            .def("set_on_close", &O3DVisualizer::SetOnClose,
                 "Sets a callback that will be called when the window is "
                 "closed. The callback is given no arguments and should return "
                 "True to continue closing the window or False to cancel the "
                 "close")
<<<<<<< HEAD
            .def("set_on_key", &O3DVisualizer::SetOnKey,
                 "Set a key callback. Please see Jiahui's note.")
=======
            .def("show_menu", &O3DVisualizer::ShowMenu,
                 "show_menu(show): shows or hides the menu in the window, "
                 "except on macOS since the menubar is not in the window "
                 "and all applications must have a menubar.")
>>>>>>> 18140af6
            // from O3DVisualizer
            .def("add_action", &O3DVisualizer::AddAction,
                 "Adds a button to the custom actions section of the UI "
                 "and a corresponding menu item in the \"Actions\" menu. "
                 "add_action(name, callback). The callback will be given "
                 "one parameter, the O3DVisualizer instance, and does not "
                 "return any value.")
            .def("add_geometry",
                 py::overload_cast<const std::string&,
                                   std::shared_ptr<geometry::Geometry3D>,
                                   const rendering::Material*,
                                   const std::string&, double, bool>(
                         &O3DVisualizer::AddGeometry),
                 "name"_a, "geometry"_a, "material"_a = nullptr, "group"_a = "",
                 "time"_a = 0.0, "is_visible"_a = true,
                 "Adds a geometry: add_geometry(name, geometry, material=None, "
                 "group='', time=0.0, is_visible=True). 'name' must be unique.")
            .def("add_geometry",
                 py::overload_cast<const std::string&,
                                   std::shared_ptr<t::geometry::Geometry>,
                                   const rendering::Material*,
                                   const std::string&, double, bool>(
                         &O3DVisualizer::AddGeometry),
                 "name"_a, "geometry"_a, "material"_a = nullptr, "group"_a = "",
                 "time"_a = 0.0, "is_visible"_a = true,
                 "Adds a Tensor-based add_geometry: geometry(name, geometry, "
                 "material=None, "
                 "group='', time=0.0, is_visible=True). 'name' must be unique.")
            .def("add_geometry",
                 py::overload_cast<
                         const std::string&,
                         std::shared_ptr<rendering::TriangleMeshModel>,
                         const rendering::Material*, const std::string&, double,
                         bool>(&O3DVisualizer::AddGeometry),
                 "name"_a, "model"_a, "material"_a = nullptr, "group"_a = "",
                 "time"_a = 0.0, "is_visible"_a = true,
                 "Adds a TriangleMeshModel: add_geometry(name, model, "
                 "material=None, "
                 "group='', time=0.0, is_visible=True). 'name' must be unique. "
                 "'material' is ignored.")
            .def(
                    "add_geometry",
                    [](py::object dv, const py::dict& d) {
                        rendering::Material* material = nullptr;
                        std::string group = "";
                        double time = 0;
                        bool is_visible = true;

                        std::string name = py::cast<std::string>(d["name"]);
                        if (d.contains("material")) {
                            material = py::cast<rendering::Material*>(
                                    d["material"]);
                        }
                        if (d.contains("group")) {
                            group = py::cast<std::string>(d["group"]);
                        }
                        if (d.contains("time")) {
                            time = py::cast<double>(d["time"]);
                        }
                        if (d.contains("is_visible")) {
                            is_visible = py::cast<bool>(d["is_visible"]);
                        }
                        py::object g = d["geometry"];
                        // Instead of trying to figure out how to cast 'g' as
                        // the appropriate shared_ptr, if we can call the
                        // function using pybind and let it figure out how to do
                        // everything.
                        dv.attr("add_geometry")(name, g, material, group, time,
                                                is_visible);
                    },
                    "Adds a geometry from a dictionary. The dictionary has the "
                    "following elements:\n"
                    "name: unique name of the object (required)\n"
                    "geometry: the geometry or t.geometry object (required)\n"
                    "material: a visualization.rendering.Material object "
                    "(optional)\n"
                    "group: a string declaring the group it is a member of "
                    "(optional)\n"
                    "time: a time value\n")
            .def("remove_geometry", &O3DVisualizer::RemoveGeometry,
                 "remove_geometry(name): removes the geometry with the "
                 "name.")
            .def("show_geometry", &O3DVisualizer::ShowGeometry,
                 "Checks or unchecks the named geometry in the list. Note that "
                 "even if show_geometry(name, True) is called, the object may "
                 "not actually be visible if its group is unchecked, or if an "
                 "animation is in progress.")
            .def("get_geometry", &O3DVisualizer::GetGeometry,
                 "get_geometry(name): Returns the DrawObject corresponding to "
                 "the name. This should be treated as read-only. Modify "
                 "visibility with show_geometry(), and other values by "
                 "removing the object and re-adding it with the new values")
            .def("add_3d_label", &O3DVisualizer::Add3DLabel,
                 "add_3d_label([x,y,z], text): displays text anchored at the "
                 "3D coordinate specified")
            .def("clear_3d_labels", &O3DVisualizer::Clear3DLabels,
                 "Clears all 3D text")
            .def("setup_camera",
                 py::overload_cast<float, const Eigen::Vector3f&,
                                   const Eigen::Vector3f&,
                                   const Eigen::Vector3f&>(
                         &O3DVisualizer::SetupCamera),
                 "setup_camera(field_of_view, center, eye, up): sets the "
                 "camera view so that the camera is located at 'eye', pointing "
                 "towards 'center', and oriented so that the up vector is 'up'")
            .def("setup_camera",
                 py::overload_cast<const camera::PinholeCameraIntrinsic&,
                                   const Eigen::Matrix4d&>(
                         &O3DVisualizer::SetupCamera),
                 "setup_camera(intrinsic, extrinsic_matrix): sets the camera "
                 "view")
            .def("setup_camera",
                 py::overload_cast<const Eigen::Matrix3d&,
                                   const Eigen::Matrix4d&, int, int>(
                         &O3DVisualizer::SetupCamera),
                 "setup_camera(intrinsic_matrix, extrinsic_matrix, "
                 "intrinsic_width_px, intrinsic_height_px): sets the camera "
                 "view")
            .def("reset_camera_to_default",
                 &O3DVisualizer::ResetCameraToDefault,
                 "Sets camera to default position")
            .def("get_selection_sets", &O3DVisualizer::GetSelectionSets,
                 "Returns the selection sets, as [{'obj_name', "
                 "[SelectedIndex]}]")
            .def("set_on_animation_frame", &O3DVisualizer::SetOnAnimationFrame,
                 "set_on_animation(callback): Sets a callback that will be "
                 "called every frame of the animation. The callback will be "
                 "called as callback(o3dvis, current_time).")
            .def("set_on_animation_tick", &O3DVisualizer::SetOnAnimationTick,
                 "set_on_animation(callback): Sets a callback that will be "
                 "called every frame of the animation. The callback will be "
                 "called as callback(o3dvis, time_since_last_tick, "
                 "total_elapsed_since_animation_started). Note that this "
                 "is a low-level callback. If you need to change the current "
                 "timestamp being shown you will need to update the "
                 "o3dvis.current_time property in the callback. The callback "
                 "must return either O3DVisualizer.TickResult.IGNORE if no "
                 "redraw is required or O3DVisualizer.TickResult.REDRAW "
                 "if a redraw is required.")
            .def("export_current_image", &O3DVisualizer::ExportCurrentImage,
                 "export_image(path). Exports a PNG image of what is "
                 "currently displayed to the given path.")
            .def("start_rpc_interface", &O3DVisualizer::StartRPCInterface,
                 "address"_a, "timeout"_a,
                 "Starts the RPC interface.\n"
                 "address: str with the address to listen on.\n"
                 "timeout: int timeout in milliseconds for sending the reply.")
            .def("stop_rpc_interface", &O3DVisualizer::StopRPCInterface,
                 "Stops the RPC interface.")
            .def("set_background", &O3DVisualizer::SetBackground,
                 "set_background(color, image=None): Sets the background color "
                 "and, optionally, the background image. Passing None for the "
                 "background image will clear any image already there.")
            .def_property(
                    "show_settings",
                    [](const O3DVisualizer& dv) {
                        return dv.GetUIState().show_settings;
                    },
                    &O3DVisualizer::ShowSettings,
                    "Gets/sets if settings panel is visible")
            .def_property(
                    "mouse_mode",
                    [](const O3DVisualizer& dv) {
                        return dv.GetUIState().mouse_mode;
                    },
                    &O3DVisualizer::SetMouseMode,
                    "Gets/sets the control mode being used for the mouse")
            .def_property(
                    "scene_shader",
                    [](const O3DVisualizer& dv) {
                        return dv.GetUIState().scene_shader;
                    },
                    &O3DVisualizer::SetShader,
                    "Gets/sets the shading model for the scene")
            .def_property(
                    "show_axes",
                    [](const O3DVisualizer& dv) {
                        return dv.GetUIState().show_axes;
                    },
                    &O3DVisualizer::ShowAxes, "Gets/sets if axes are visible")
            .def_property(
                    "show_ground",
                    [](const O3DVisualizer& dv) {
                        return dv.GetUIState().show_ground;
                    },
                    &O3DVisualizer::ShowGround,
                    "Gets/sets if ground plane is visible")
            .def_property(
                    "ground_plane",
                    [](const O3DVisualizer& dv) {
                        return dv.GetUIState().ground_plane;
                    },
                    &O3DVisualizer::SetGroundPlane,
                    "Sets the plane for ground plane, XZ, XY, or YZ")
            .def_property(
                    "point_size",
                    [](const O3DVisualizer& dv) {
                        return dv.GetUIState().point_size;
                    },
                    &O3DVisualizer::SetPointSize,
                    "Gets/sets size of points (in units of pixels)")
            .def_property(
                    "line_width",
                    [](const O3DVisualizer& dv) {
                        return dv.GetUIState().line_width;
                    },
                    &O3DVisualizer::SetLineWidth,
                    "Gets/sets width of lines (in units of pixels)")
            .def_property_readonly("scene", &O3DVisualizer::GetScene,
                                   "Returns the rendering.Open3DScene object "
                                   "for low-level manipulation")
            .def_property(
                    "current_time",
                    // MSVC doesn't like this for some reason
                    //&O3DVisualizer::GetCurrentTime,
                    [](const O3DVisualizer& dv) -> double {
                        return dv.GetCurrentTime();
                    },
                    &O3DVisualizer::SetCurrentTime,
                    "Gets/sets the current time. If setting, only the "
                    "objects belonging to the current time-step will "
                    "be displayed")
            .def_property("animation_time_step",
                          &O3DVisualizer::GetAnimationTimeStep,
                          &O3DVisualizer::SetAnimationTimeStep,
                          "Gets/sets the time step for animations. Default is "
                          "1.0 sec")
            .def_property("animation_frame_delay",
                          &O3DVisualizer::GetAnimationFrameDelay,
                          &O3DVisualizer::SetAnimationFrameDelay,
                          "Gets/sets the length of time a frame is visible.")
            .def_property("animation_duration",
                          &O3DVisualizer::GetAnimationDuration,
                          &O3DVisualizer::SetAnimationDuration,
                          "Gets/sets the duration (in seconds) of the "
                          "animation. This is automatically computed to be the "
                          "difference between the minimum and maximum time "
                          "values, but this is useful if no time values have "
                          "been specified (that is, all objects are at the "
                          "default t=0)")
            .def_property("is_animating", &O3DVisualizer::GetIsAnimating,
                          &O3DVisualizer::SetAnimating,
                          "Gets/sets the status of the animation. Changing "
                          "value will start or stop the animating.");
}

}  // namespace visualization
}  // namespace open3d<|MERGE_RESOLUTION|>--- conflicted
+++ resolved
@@ -173,15 +173,12 @@
                  "closed. The callback is given no arguments and should return "
                  "True to continue closing the window or False to cancel the "
                  "close")
-<<<<<<< HEAD
             .def("set_on_key", &O3DVisualizer::SetOnKey,
                  "Set a key callback. Please see Jiahui's note.")
-=======
             .def("show_menu", &O3DVisualizer::ShowMenu,
                  "show_menu(show): shows or hides the menu in the window, "
                  "except on macOS since the menubar is not in the window "
                  "and all applications must have a menubar.")
->>>>>>> 18140af6
             // from O3DVisualizer
             .def("add_action", &O3DVisualizer::AddAction,
                  "Adds a button to the custom actions section of the UI "
