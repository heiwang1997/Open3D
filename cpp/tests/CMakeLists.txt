
cmake_minimum_required(VERSION 3.0)
# Overide policy for hidden symbol visibility
if(POLICY CMP0063)
    cmake_policy(SET CMP0063 NEW)
endif()

include_directories(".")

file(GLOB_RECURSE UNIT_TEST_SOURCE_FILES "*.cpp")

# TODO: consider explicitly listing the files
if (NOT BUILD_AZURE_KINECT)
    set (EXCLUDE_DIR "io/sensor")
    foreach (TMP_PATH ${UNIT_TEST_SOURCE_FILES})
        string (FIND ${TMP_PATH} ${EXCLUDE_DIR} EXCLUDE_DIR_FOUND)
        if (NOT ${EXCLUDE_DIR_FOUND} EQUAL -1)
            list (REMOVE_ITEM UNIT_TEST_SOURCE_FILES ${TMP_PATH})
        endif ()
    endforeach(TMP_PATH)
endif()

# TODO: handle conditional compilation more systematically
if (NOT BUILD_GUI)
    list(FILTER UNIT_TEST_SOURCE_FILES EXCLUDE REGEX .*/visualization/rendering/.*cpp)
endif()

if (NOT BUILD_RPC_INTERFACE)
    list(FILTER UNIT_TEST_SOURCE_FILES EXCLUDE REGEX .*/io/rpc/RemoteFunctions.cpp)
endif()

<<<<<<< HEAD
if (NOT BUILD_CUDA_MODULE)
    list(FILTER UNIT_TEST_SOURCE_FILES EXCLUDE REGEX .*/core/FixedRadiusIndex.cpp)
=======
if (NOT WITH_FAISS)
    list(FILTER UNIT_TEST_SOURCE_FILES EXCLUDE REGEX .*/core/KnnFaiss.cpp)
>>>>>>> 49d7fc2b
endif()

add_executable(tests ${UNIT_TEST_SOURCE_FILES})
add_definitions(-DTEST_DATA_DIR="${PROJECT_SOURCE_DIR}/examples/test_data")

# If gpu not available, add "DISABLED_" to the gpu test names
if(BUILD_CUDA_MODULE)
    target_compile_definitions(tests PRIVATE GPU_CONDITIONAL_TEST_STR=) # Empty string
else()
    target_compile_definitions(tests PRIVATE GPU_CONDITIONAL_TEST_STR=DISABLED_)
endif()

find_package(Threads)

target_link_libraries(tests PRIVATE Threads::Threads ${CMAKE_PROJECT_NAME} ${JSONCPP_TARGET} ${GOOGLETEST_TARGET})
open3d_show_and_abort_on_warning(tests)
open3d_set_global_properties(tests)

if (BUILD_AZURE_KINECT)
    # K4A headres are directly used in test. Currently we don't need to link
    # the K4A libraries.
    target_include_directories(tests SYSTEM PRIVATE ${K4A_INCLUDE_DIR})
endif()

if (BUILD_CUDA_MODULE)
    # We still need to explicitly link against CUDA libraries.
    # See: https://stackoverflow.com/a/48540499/1255535.
    # Consider removing dependencies of cuda headers in the future.
    target_link_libraries(tests PRIVATE ${CUDA_LIBRARIES})
    target_include_directories(tests SYSTEM PRIVATE ${CMAKE_CUDA_TOOLKIT_INCLUDE_DIRECTORIES})
endif()
<|MERGE_RESOLUTION|>--- conflicted
+++ resolved
@@ -29,13 +29,12 @@
     list(FILTER UNIT_TEST_SOURCE_FILES EXCLUDE REGEX .*/io/rpc/RemoteFunctions.cpp)
 endif()
 
-<<<<<<< HEAD
 if (NOT BUILD_CUDA_MODULE)
     list(FILTER UNIT_TEST_SOURCE_FILES EXCLUDE REGEX .*/core/FixedRadiusIndex.cpp)
-=======
+endif()
+
 if (NOT WITH_FAISS)
     list(FILTER UNIT_TEST_SOURCE_FILES EXCLUDE REGEX .*/core/KnnFaiss.cpp)
->>>>>>> 49d7fc2b
 endif()
 
 add_executable(tests ${UNIT_TEST_SOURCE_FILES})
