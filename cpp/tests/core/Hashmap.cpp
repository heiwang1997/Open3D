--- conflicted
+++ resolved
@@ -265,15 +265,9 @@
 public:
     int3() : x_(0), y_(0), z_(0){};
     int3(int k) : x_(k), y_(k * 2), z_(k * 4){};
-<<<<<<< HEAD
-
-private:
-=======
     bool operator==(const int3 &other) const {
         return x_ == other.x_ && y_ == other.y_ && z_ == other.z_;
     }
-
->>>>>>> 43831c71
     int x_;
     int y_;
     int z_;
@@ -291,13 +285,8 @@
     HashData<int3, int> data(n, slots);
 
     std::vector<int> keys_int3;
-<<<<<<< HEAD
-    keys_int3.assign(reinterpret_cast<int*>(data.keys_.data()),
-                     reinterpret_cast<int*>(data.keys_.data()) + 3 * n);
-=======
     keys_int3.assign(reinterpret_cast<int *>(data.keys_.data()),
                      reinterpret_cast<int *>(data.keys_.data()) + 3 * n);
->>>>>>> 43831c71
     core::Tensor keys(keys_int3, {n, 3}, core::Dtype::Int32, device);
     core::Tensor values(data.vals_, {n}, core::Dtype::Int32, device);
 
@@ -323,21 +312,12 @@
                                                          core::None),
                                   core::TensorKey::Index(0)})
                         .AllClose(active_values.View({s}) * data.k_factor_));
-<<<<<<< HEAD
-    // // Check existence
-    // std::vector<int> active_values_vec = active_values.ToFlatVector<int>();
-    // std::sort(active_values_vec.begin(), active_values_vec.end());
-    // for (int i = 0; i < s; ++i) {
-    //     EXPECT_EQ(active_values_vec[i], i);
-    // }
-=======
     // Check existence
     std::vector<int> active_values_vec = active_values.ToFlatVector<int>();
     std::sort(active_values_vec.begin(), active_values_vec.end());
     for (int i = 0; i < s; ++i) {
         EXPECT_EQ(active_values_vec[i], i);
     }
->>>>>>> 43831c71
 }
 
 }  // namespace tests
